# coding=utf-8
# Copyright 2020 The Mesh TensorFlow Authors.
#
# Licensed under the Apache License, Version 2.0 (the "License");
# you may not use this file except in compliance with the License.
# You may obtain a copy of the License at
#
#     http://www.apache.org/licenses/LICENSE-2.0
#
# Unless required by applicable law or agreed to in writing, software
# distributed under the License is distributed on an "AS IS" BASIS,
# WITHOUT WARRANTIES OR CONDITIONS OF ANY KIND, either express or implied.
# See the License for the specific language governing permissions and
# limitations under the License.

"""Mesh TensorFlow ops."""
from __future__ import absolute_import
from __future__ import division
from __future__ import print_function

import collections
import copy
import functools
import itertools
import operator
import os
import re

import gin
from mesh_tensorflow import utils
import numpy as np
import six
from six.moves import xrange  # pylint: disable=redefined-builtin

import tensorflow.compat.v1 as tf

# pylint: disable=g-direct-tensorflow-import
from tensorflow.python.ops.gen_nn_ops import conv3d_backprop_input_v2
from tensorflow.python.ops.nn_ops import conv3d_backprop_filter_v2

Dimension = collections.namedtuple("Dimension", ["name", "size"])


def convert_to_dimension(d):
  """Converts input to a Dimension.

  Args:
    d: Dimension, tuple (string, int), or None.

  Returns:
    Dimension or None.

  Raises:
    ValueError: If d cannot be converted to a Dimension.
  """
  if d is None:
    return None
  if isinstance(d, Dimension):
    if not isinstance(d.name, str) or not isinstance(d.size, int):
      raise ValueError("Bad dimension %s" % (d,))
    return d
  name, size = d
  if isinstance(name, str) and isinstance(size, int):
    return Dimension(name, size)
  else:
    raise ValueError("could not convert %s to Dimension" % (d,))


class Shape(object):
  """Shape of a Tensor or Mesh.

  #### Examples

  ```python
  # Create shape [4, 8] with names "x" and "y" respectively.
  shape = mtf.Shape([mtf.Dimension("x", 4), mtf.Dimension("y", 8)])
  ```
  """

  def __init__(self, dims):
    """Constructs a shape for a Tensor or Mesh.

    Args:
      dims: List-like of Dimensions.

    Raises:
      ValueError: If Dimensions are repeated.
    """
    self._dims = [convert_to_dimension(d) for d in tuple(dims)]
    if len(set(dims)) != len(dims):
      raise ValueError("Shape must not have repeated dimensions %s" % dims)

  @property
  def dims(self):
    return list(self._dims)

  @property
  def ndims(self):
    return len(self._dims)

  def __repr__(self):
    return self.to_string

  def __eq__(self, other):
    return self.dims == other.dims

  def __ne__(self, other):
    return self.dims != other.dims

  def __add__(self, other):
    if isinstance(other, Shape):
      other = other.dims
    if isinstance(other, Dimension):
      other = [other]
    return Shape(self.dims + other)

  def __sub__(self, other):
    if other is None:
      return self
    if isinstance(other, Shape):
      other = other.dims
    if isinstance(other, Dimension):
      if other not in self.dims:
        raise ValueError(
            "Subtracting a dimension from a shape requires that the shape"
            " contain that dimension.  Use shape - [dimension] for the case"
            " where the dimension may not be in the shape.")
      other = [other]
    return Shape([d for d in self.dims if d not in other])

  def __len__(self):
    return len(self._dims)

  def __getitem__(self, key):
    return self._dims[key]

  def __iter__(self):
    return iter(self._dims)

  @property
  def to_integer_list(self):
    return [d.size for d in self.dims]

  @property
  def size(self):
    return list_product(self.to_integer_list)

  @property
  def to_string(self):
    return "Shape[%s]" % ", ".join(
        ["%s=%d" % (d.name, d.size) for d in self.dims])

  @property
  def cumprod(self):
    """Cumulative product (exclusive) of Dimension sizes."""
    return _cumprod(self.to_integer_list)[:-1]

  def cumprod_to_tensor_axis(self, cumprod):
    """Maximum tensor axis i such that self.cumprod[i] == cumprod, or None."""
    try:
      return len(self) - 1 - self.cumprod[::-1].index(cumprod)
    except ValueError:
      return None

  @property
  def dimension_names(self):
    return [d.name for d in self.dims]

  def rename_dimension(self, old_name, new_name):
    """Returns a copy where one dimension is renamed."""
    if old_name not in self.dimension_names:
      raise ValueError("Shape %s does not have dimension named %s"
                       % (self, old_name))
    return Shape(
        [Dimension(new_name, d.size) if d.name == old_name else d
         for d in self.dims])

  def resize_dimension(self, name, new_size):
    """Returns a copy where one dimension has a different size."""
    if name not in self.dimension_names:
      raise ValueError("Shape %s does not have dimension named %s"
                       % (self, name))
    return Shape(
        [Dimension(name, new_size) if d.name == name else d
         for d in self.dims])

  def get_dim_by_name(self, name):
    """Get the Dimension with `name` from this shape.

    Args:
      name: a string, the name of the dimension we wish to get

    Returns:
      Dimension with `name`
    Raises:
      ValueError: if the shape does not contain a dimension with `name`
    """
    for d in self.dims:
      if d.name == name:
        return d
    raise ValueError("Dimension {} not found in {}.".format(
        name, self.to_string))


def convert_to_shape(x):
  """Converts input to a Shape.

  Args:
    x: Shape, str, or None.

  Returns:
    Shape or None.

  Raises:
    ValueError: If x cannot be converted to a Shape.
  """
  if x is None:
    return None
  if isinstance(x, Shape):
    return x
  if isinstance(x, str):
    x = _parse_string_to_list_of_pairs(x, seconds_to_int=True)
  return Shape(x)


class LayoutRules(object):
  """Represents layout of a computation.

  #### Examples

  ```python
  # Map "d_ff" and "heads" Tensor Dimensions to the "model" Mesh Dimension.
  layout_rules = mtf.LayoutRules([("d_ff", "model"), ("heads", "model")])
  ```
  """

  def __init__(self, pairs):
    """Constructs a layout.

    Args:
      pairs: Set-like of string pairs (tensor_dim_name, mesh_dim_name).
    """
    self._pairs = set(pairs)

  def __repr__(self):
    return "LayoutRules%s" % self._pairs

  def tensor_dimension_to_mesh_axis(self, tensor_dimension, mesh_shape):
    """Mesh axis associated with tensor dimension (or None).

    Args:
      tensor_dimension: Dimension.
      mesh_shape: Shape.

    Returns:
      Integer or None.

    Raises:
      ValueError: If one Tensor dimension maps to two mesh dimensions.
    """
    val = [i for i, mesh_dimension in enumerate(mesh_shape)
           if (tensor_dimension.name, mesh_dimension.name) in self._pairs]
    if len(val) > 1:
      raise ValueError(
          "Tensor dimension maps to multiple mesh dimensions"
          " tensor_dimension=%s mesh_shape=%s layout=%s"
          % (tensor_dimension, mesh_shape, self._pairs))
    return val[0] if val else None

  def tensor_layout(self, tensor_shape, mesh_shape):
    """Computes TensorLayout given a Tensor Shape and a Mesh Shape.

    Args:
      tensor_shape: Shape.
      mesh_shape: Shape.

    Returns:
      TensorLayout.

    Raises:
      ValueError: If two Tensor Dimensions map to the same Mesh Dimensions.
    """
    ret = [self.tensor_dimension_to_mesh_axis(d, mesh_shape)
           for d in tensor_shape]
    not_nones = [a for a in ret if a is not None]
    if len(not_nones) != len(set(not_nones)):
      raise ValueError(
          "Two Tensor Dimensions may not map to the same Mesh Dimension:"
          " layout=%s tensor_shape=%s mesh_shape=%s " %
          (self, tensor_shape, mesh_shape))
    return TensorLayout(ret)

  def mesh_dimension_name_to_tensor_dimension_names(self, mesh_dimension_name):
    return [tdn for tdn, mdn in self._pairs if mdn == mesh_dimension_name]


def convert_to_layout_rules(x):
  """Converts input to a LayoutRules.

  Args:
    x: LayoutRules, str, or set-like of string pairs.

  Returns:
    LayoutRules.
  """
  if isinstance(x, LayoutRules):
    return x
  if isinstance(x, str):
    x = _parse_string_to_list_of_pairs(x)
  return LayoutRules(x)


class TensorLayout(object):
  """Injective partial map between Tensor axes and Mesh axes.

  TensorLayout is a tuple of optional integers with length tensor.ndims. Each
  item is either a unique integer indicating the mesh axis over which that
  tensor dimension is split or None, indicating that this tensor dimension is
  not split.

  #### Examples

  ```python
  # Split first and last Tensor dimensions according to mesh axes 0 and 1.
  tensor_layout = mtf.TensorLayout([0, None, 1])
  ```
  """

  def __init__(self, tensor_axis_to_mesh_axis):
    """Creates a TensorLayout.

    Args:
      tensor_axis_to_mesh_axis: List-like where each element is an int or None.
    """
    self._tensor_axis_to_mesh_axis = tuple(tensor_axis_to_mesh_axis)

  def __eq__(self, other):
    return self.tensor_axis_to_mesh_axis == other.tensor_axis_to_mesh_axis

  def __ne__(self, other):
    return self.tensor_axis_to_mesh_axis != other.tensor_axis_to_mesh_axis

  def __repr__(self):
    return "TensorLayout%s" % (self.tensor_axis_to_mesh_axis,)

  def __len__(self):
    return len(self._tensor_axis_to_mesh_axis)

  def __getitem__(self, key):
    return self._tensor_axis_to_mesh_axis[key]

  def __iter__(self):
    return iter(self._tensor_axis_to_mesh_axis)

  @property
  def tensor_axis_to_mesh_axis(self):
    """Converts to a tuple of optional integers."""
    return self._tensor_axis_to_mesh_axis

  @property
  def is_fully_replicated(self):
    """Whether all tensor dimensions map to None."""
    return self.tensor_axis_to_mesh_axis == (None,) * len(self)

  def mesh_axis_to_tensor_axis(self, mesh_ndims):
    """For each mesh axis, which Tensor axis maps to it.

    Args:
      mesh_ndims: int.

    Returns:
      Tuple of optional integers, with length mesh_ndims.
    """
    ta2ma = self._tensor_axis_to_mesh_axis
    return tuple(
        [ta2ma.index(mesh_axis) if mesh_axis in ta2ma else None
         for mesh_axis in xrange(mesh_ndims)])


class Graph(object):
  """Mesh-TensorFlow graph."""

  def __init__(self):
    self._operations = []
    self._trainable_variables = []
    self._all_variables = []
    # Maps a name used in the graph to the next id to use for that name.
    self._names_in_use = {}
    self.name_to_variable = {}
    self.captured_variable_scope = tf.get_variable_scope()

  def __repr__(self):
    return self.to_string

  @property
  def operations(self):
    return self._operations

  @property
  def trainable_variables(self):
    return self._trainable_variables

  @property
  def all_variables(self):
    return self._all_variables

  @property
  def to_string(self):
    return "\n".join([op.to_string for op in self.operations])

  def unique_name(self, name, mark_as_used=True):
    """Like tf.Graph.unique_name, returns a unique operation name for `name`.

    Args:
      name: The name for an operation.
      mark_as_used: whether to mark this name as being used.

    Returns:
      A string to use as the name for the operation.
    """
    scope_name = tf.get_variable_scope().name
    if scope_name:
      name = scope_name + "/" + name

    # As in TensorFlow, treat names as case insensitive when deciding whether
    # they are in use.
    name_key = name.lower()
    i = self._names_in_use.get(name_key, 0)
    if mark_as_used:
      self._names_in_use[name_key] = i + 1
    if i > 0:
      base_name_key = name_key
      while name_key in self._names_in_use:
        name_key = "%s_%d" % (base_name_key, i)
        i += 1
      if mark_as_used:
        self._names_in_use[name_key] = 1
      name = "%s_%d" % (name, i-1)

    return name

  @gin.configurable
  def rewrite_stack_variables(self,
                              max_combined_variable_size=2 ** 30,
                              max_combined_slice_size=2 ** 27,
                              mesh_to_impl=None):
    """Rewrite the current graph to combine variables.

    This helps speed up graph construction times in the case of large meshes
    and large numbers of variables.

    This function should be called after graph construction  (it is called by
    default in the Lowering constuctor).

    When we find a set of variables with the same shape/dtype/etc, we replace
    them with one StackedVariable and an "unstack" operation.  The
    StackedVariable has multiple master variables (so as to maintain checkpiont
    compatibility), but only one slice variable per device.  We point the inputs
    of later operations to the outputs of the "unstack" operations, instead of
    the outputs of the defunct single variables.

    In order for variables to be combinable, they must be set in the same Assign
    operation(s) - so it is necessary to call mtf.grouped_assign() from the
    optimizer instead of many separate calls to mtf.assign().  The assign
    operations get rewritten to set the appropriate stacked variables.

    TODO(noam): Combining to larger sizes seems to cause errors on TPU.
      debug this.  Perhaps we should try to keep the combined master variables
      on the same device.

    Args:
      max_combined_variable_size: an integer
      max_combined_slice_size: an integer
      mesh_to_impl: an optional dictionary from Mesh to MeshImpl
    """
    # pylint: disable=protected-access
    all_variables = self._all_variables
    operations = self._operations
    self._operations = []
    self._all_variables = []
    self._trainable_variables = []
    # We can only stack varaibles which share the same set of assignment
    # operations.
    var_to_assign_ops = collections.defaultdict(str)
    for op in operations:
      if isinstance(op, Assign):
        for v in op._variables:
          var_to_assign_ops[v] += op.name + ", "
    # Two variables with the same "key" can be stacked together.
    def var_key(v):
      return str([v.mesh,
                  v.shape,
                  str(v.dtype.__dict__),
                  v.trainable,
                  var_to_assign_ops[v]])
    key_to_vars = collections.defaultdict(collections.deque)
    for v in all_variables:
      key_to_vars[var_key(v)].append(v)
    individual_to_stacked = {}
    for op in operations:
      if isinstance(op, StackedVariable):
        raise ValueError("stack_variables() should not be called twice.")
      elif isinstance(op, Variable):
        if op.name in individual_to_stacked:
          continue
        similar_vars = key_to_vars[var_key(op)]
        num_to_stack = len(similar_vars)
        if max_combined_variable_size is not None:
          num_to_stack = min(
              num_to_stack, max_combined_variable_size // op.shape.size)
        if mesh_to_impl is not None:
          mesh_impl = mesh_to_impl[op.mesh]
          if mesh_impl.size == 1:
            num_to_stack = 1  # no point in stacking for single processors.
          slice_size = mesh_impl.slice_size(op.shape)
          num_to_stack = min(
              num_to_stack, max_combined_slice_size // slice_size)
        num_to_stack = max(1, num_to_stack)
        to_stack = [similar_vars.popleft() for _ in xrange(num_to_stack)]
        if num_to_stack > 1:
          stacked_var = StackedVariable(to_stack)
          stack_dim = stacked_var.shape.dims[0]
          unstacked = unstack(stacked_var.outputs[0], stack_dim)
          unstack_op = unstacked[0].operation
          # replace the output Tensors of the unstack operation with the
          # Tensors which were the outputs of the original variable operations.
          # Later operations use these Tensors as inputs.
          unstack_op._outputs = [v.outputs[0] for v in to_stack]
          for t in unstack_op._outputs:
            t._operation = unstack_op
          for idx, v in enumerate(to_stack):
            individual_to_stacked[v.name] = stacked_var, idx
        else:
          assert op == to_stack[0]
          self._operations.append(op)
          self._all_variables.append(op)
          if op.trainable:
            self._trainable_variables.append(op)
      else:
        if isinstance(op, Assign):
          # Rewrite the grouped assignment to stack up the values and then
          # assign to the stacked variables.
          new_variables = []
          new_values = []
          var_to_val = dict(zip([v.name for v in op._variables], op._inputs))
          for var, val in zip(op._variables, op._inputs):
            if var.name in individual_to_stacked:
              stacked_var, pos = individual_to_stacked[var.name]
              if pos == 0:
                vals = [var_to_val[n] for n in stacked_var.original_names]
                new_variables.append(stacked_var)
                new_values.append(
                    stack(vals, stacked_var.shape.dims[0].name, 0))
            else:
              new_variables.append(var)
              new_values.append(val)
          op._variables = new_variables
          op._inputs = new_values
        self._operations.append(op)
    # pylint: enable=protected-access

  def combine_assignments(self, assignments):
    """Rewrite the current graph to combine "Assign" operations.

    Combine similar Assign operations into grouped Assign operations.
    This is useful when using the rewrite_stack_variables() optimization,
    since variables can only be stacked if they are present in the same set
    of Assign operations.

    This function takes a list of Assign operations and returns a possibly
    shorter list of Assign operations.  The input Assignment operations
    are removed from the graph and become invalid.

    Args:
      assignments: a list of Assign objects
    Returns:
      a list of Assign objects
    """
    group_by_fn = collections.defaultdict(list)
    for a in assignments:
      if not isinstance(a, Assign):
        raise ValueError("ops should be instances of mtf.Assign")
      group_by_fn[a.assign_fn].append(a)
    assignments_set = set(assignments)
    self._operations = [
        op for op in self._operations if op not in assignments_set]
    ret = []
    for fn, ops in six.iteritems(group_by_fn):
      variables = []
      values = []
      for a in ops:
        variables.extend(a.variables)
        values.extend(a.inputs)
      ret.append(Assign(variables, values, fn))
    return ret

  def make_variables_untrainable(self, variables):
    """Makes the variables untrainable.

    Args:
      variables: a list of Variable objects
    """
    variables = set(variables)
    for v in variables:
      v._trainable = False  # pylint: disable=protected-access
    self._trainable_variables = [
        v for v in self._trainable_variables if v not in variables
    ]

  def clone_operations(self, ops, input_mapping):
    """Clone a portion of the graph, but with different inputs.

    The differnt inputs are specified by the `input_mapping` dictionary, which
    maps from input Tensor in the original operations to input Tensor in the
    cloned operations.  If an original operation uses an external input that is
    not in `input_mapping`, then the original input is used for the cloned
    operation.

    The function returns a list of cloned operations as well an
    `extended_mapping` dictionary which consits of the union of the input
    mapping and the map from original-operation-output to
    cloned-operation-output.

    Variables and Random operations are not cloned.

    Args:
      ops: a list of operations
      input_mapping: a dictionary from Tensor to Tensor
    Returns:
      cloned_operations: a list of operations
      extended_mapping: a dictionary from Tensor to Tensor
    """
    # pylint: disable=protected-access
    mapping = copy.copy(input_mapping)
    prev_num_operations = len(self.operations)
    for op in ops:
      if isinstance(op, Variable):
        continue
      if isinstance(op, RandomOperation):
        # The random values will be copied instead of recomputed.
        # TODO(noam): Use stateless_random to allow for recompute.
        tf.logging.warning(
            "Not cloning random operation, so as to ensure the same values.")
        continue
      new_op = copy.copy(op)
      # new_op._name = self.unique_name(op.name)
      self._operations.append(new_op)
      new_op._inputs = [mapping.get(t, t) for t in op._inputs]
      new_op._outputs = []
      for i, t in enumerate(op.outputs):
        new_t = Tensor(new_op, t.shape, t.dtype, t.name, i)
        new_t.usable = True
        new_op._outputs.append(new_t)
        if t in mapping:
          raise ValueError(
              "input mapping should not contain any of the outputs"
              " of the cloned operations")
        mapping[t] = new_t
    # pylint: enable=protected-access
    return self.operations[prev_num_operations:], mapping

  def capture_operations(self, fn):
    """Run a function and capture the list of operations it generates.

    Args:
      fn: a function taking no arguments
    Returns:
      fn_output: the function output
      captured_operations: a list of Operation
    """
    n = len(self.operations)
    y = fn()
    return y, self.operations[n:]


class Lowering(object):
  """Lowering of a Graph from Mesh-TensorFlow to TensorFlow.

  #### Examples

  Below we form a Graph with one Tensor and lower it to recover the original
  tf.Tensor.

  ```python
  from mesh_tensorflow import placement_mesh_impl

  graph = mtf.Graph()
  mesh = mtf.Mesh(graph, "my_mesh")
  inputs = tf.constant(0.)
  mtf_inputs = mtf.import_tf_tensor(mesh,
                                    inputs=inputs,
                                    shape=mtf.Shape([]))
  mesh_impl = placement_mesh_impl.PlacementMeshImpl(
      shape=[], layout={}, devices=[""])
  lowering = mtf.Lowering(graph, {mesh: mesh_impl})
  outputs = lowering.export_to_tf_tensor(mtf_inputs)  # tf.constant(0.)
  ```
  """

  def __init__(self, graph, mesh_to_impl, autostack=True, log_file=None):
    """Creates a Lowering of a Graph.

    Args:
      graph: Graph.
      mesh_to_impl: {Mesh: MeshImpl}. Keys are the Mesh's in the graph and
        their values are MeshImpl's, which map Tensor Dimension names to
        Mesh Dimension names.
      autostack: a boolean.  If True, then the graph gets rewritten to
        reduce the number of variables (see rewrite_stack_variables()).
        This is a helpful performance optimization for large meshes.
        For more fine-grained control, you can call
        graph.rewrite_stack_variables() yourself before creating the Lowering.
      log_file: an optional string. If provided, information about the variables
        and operations will also be logged to this file.
    """
    # tf.logging.info("LOWERING GRAPH:\n%s" % graph.to_string)
    self.mesh_to_impl = mesh_to_impl   # {Mesh: MeshImpl}
    self.graph = graph
    if autostack:
      self.autostack()
    self._counters = []
    self.tensors = {}                  # {Tensor: Mesh.LaidOutTensor}
    self.operations = {}               # {Operation: tf.Operation}
    self.variables = {}                # {Variable: LaidOutVariable}
    for op in graph.operations:
      # tf.logging.info("Lowering operation %s" % op.to_string)
      with tf.name_scope(op.name):
        op.lower(self)
      for out in op.outputs:
        self.add_counter(
            "output/%s" % type(op).__name__, self.laid_out_size(out))
        self.add_counter("output_unique/%s" % type(op).__name__, out.size)

    def log_info(f=None):
      """Log the variables and operations, possibly to file `f` as well."""
      log_variable_sizes(
          graph.trainable_variables,
          "Trainable Variables",
          verbose=True,
          mesh_to_impl=self.mesh_to_impl,
          log_file=f)
      log_variable_sizes(
          graph.all_variables,
          "All Variables",
          verbose=False,
          mesh_to_impl=self.mesh_to_impl,
          log_file=f)
      _log_info_also_to_file(
          "Counters:\n" + pretty_print_counters(self._counters), log_file=f)

    if log_file:
      with tf.io.gfile.GFile(log_file, mode="w") as f:
        log_info(f)
    else:
      log_info()

  def mesh_impl(self, m):
    if not isinstance(m, Mesh):
      m = m.mesh
    return self.mesh_to_impl[m]

  def export_to_tf_tensor(self, x):
    """Turn a Tensor into a tf.Tensor.

    Args:
      x: Tensor.

    Returns:
      tf.Tensor.
    """
    mesh_impl = self.mesh_impl(x)
    return mesh_impl.export_to_tf_tensor(
        x, self.tensors[x].to_laid_out_tensor())

  def lowered_operation(self, op):
    return self.operations[op]

  def copy_masters_to_slices(self):
    if os.environ.get("MTF_SEQUENCE_MODE", "") == "1":
      mesh_impls = [impl for impl in six.itervalues(self.mesh_to_impl)]
      assert len(mesh_impls) == 1
      mesh_impl = mesh_impls[0]
      return mesh_impl.copy_master_to_slice_ops[-1]
    else:
      return tf.group(
          [v.copy_master_to_slices for v in six.itervalues(self.variables)])

  def copy_slices_to_masters(self):
    return tf.group(
        [v.copy_slices_to_master for v in six.itervalues(self.variables)])

  def add_counter(self, key, value):
    assert isinstance(value, int)
    self._counters.append((key, value))

  @property
  def counters(self):
    return self._counters

  def laid_out_size(self, tensor):
    """Total size of all slices.

    Args:
      tensor: Tensor.

    Returns:
      int.
    """
    return self.mesh_impl(tensor).laid_out_size(tensor.shape)

  def set_tensor_lowering(self, tensor, laid_out_tensor):
    self.verify_slice_shapes(tensor, laid_out_tensor)
    self.tensors[tensor] = laid_out_tensor

  def verify_slice_shapes(self, tensor, laid_out_tensor):
    mesh_impl = self.mesh_impl(tensor)
    correct_shape = mesh_impl.slice_shape(tensor.shape)
    actual_shape = laid_out_tensor.slice_shape
    if actual_shape != correct_shape:
      raise ValueError(
          "Wrong slice shape: correct_shape = %s actual shape = %s"
          % (correct_shape, actual_shape))

  def autostack(self):
    """Rewrite graph to combine similarly-shaped variables (faster startup)."""
    num_slices = 0
    for v in self.graph.all_variables:
      num_slices += self.mesh_to_impl[v.mesh].size
    if num_slices >= 2 ** 16:
      # Startup times are slow with lots of variable slices.
      # Perform more aggressive stacking
      max_combined_slice_size = 2 ** 27
    else:
      # Stacking hurts memory utilization - only stack small variables.
      max_combined_slice_size = 2 ** 16
    self.graph.rewrite_stack_variables(
        mesh_to_impl=self.mesh_to_impl,
        max_combined_slice_size=max_combined_slice_size)


class Mesh(object):
  """A placeholder with no functionality.

  A Graph is built with each Tensor assigned to a Mesh. The Mesh does not
  know its shape or its implementation.

  A Lowering assigns each Mesh to a MeshImpl.
  """

  def __init__(self, graph, name, variable_placer=None):
    self._graph = graph
    self._name = name
    self._variable_placer = variable_placer

  @property
  def graph(self):
    return self._graph

  @property
  def variable_placer_fn(self):
    if self._variable_placer is not None:
      return self._variable_placer.device_function
    else:
      return "cpu:0"


class MeshImpl(object):
  """Implementation of a Mesh.

  Unlike Mesh, MeshImpl carries Shape and LayoutRules. Subclasses of MeshImpl
  also carry devices.

  #### Examples

  ```python
  shape = mtf.Shape([mtf.Dimension("batch", 4),
                     mtf.Dimension("model", 8)])
  layout_rules = mtf.LayoutRules([("batch", "batch"),
                                  ("d_ff", "model"),
                                  ("heads", "model")])
  mesh_impl = mtf.MeshImpl(shape=shape, layout_rules=layout_rules)
  ```
  """

  def __init__(self, shape, layout_rules):
    """Creates a mesh implementation.

    Args:
      shape: Shape.
      layout_rules: LayoutRules.
    """
    self._shape = convert_to_shape(shape)
    self._layout_rules = convert_to_layout_rules(layout_rules)

  @property
  def shape(self):
    return self._shape

  @property
  def ndims(self):
    return len(self._shape)

  @property
  def layout_rules(self):
    return self._layout_rules

  @property
  def size(self):
    return self.shape.size

  @property
  def supports_control_dependencies(self):
    return True

  def tensor_dimension_to_mesh_axis(self, tensor_dimension):
    """Mesh axis associated with tensor dimension (or None).

    Args:
      tensor_dimension: Dimension.

    Returns:
      int or None.
    """
    return self.layout_rules.tensor_dimension_to_mesh_axis(
        tensor_dimension, self.shape)

  def tensor_layout(self, arg):
    """Compute TensorLayout for a Tensor or a Shape.

    Args:
      arg: Tensor or Shape.

    Returns:
      TensorLayout.
    """
    if isinstance(arg, Tensor):
      arg = arg.shape
    return self.layout_rules.tensor_layout(arg, self.shape)

  def mesh_axis_to_cumprod(self, tensor_shape):
    """For each mesh axis, give the product of previous tensor axes.

    Args:
      tensor_shape: Shape.

    Returns:
      list with length self.ndims where each element is an integer or None.
    """
    tensor_layout = self.tensor_layout(tensor_shape)
    ma2ta = tensor_layout.mesh_axis_to_tensor_axis(self.ndims)
    ta2cumprod = tensor_shape.cumprod
    return [None if ta is None else ta2cumprod[ta] for ta in ma2ta]

  def slice_shape(self, tensor_shape):
    """Shape of each slice of the Tensor.

    Args:
      tensor_shape: Shape.

    Returns:
      list of integers with length tensor_shape.ndims.

    Raises:
      ValueError: If a Tensor dimension is not divisible by the corresponding
        Mesh dimension.
    """
    tensor_layout = self.tensor_layout(tensor_shape)
    ret = []
    for tensor_dim, mesh_axis in zip(
        tensor_shape, tensor_layout.tensor_axis_to_mesh_axis):
      if mesh_axis is None:
        ret.append(tensor_dim.size)
      else:
        mesh_dim = self.shape[mesh_axis]
        if tensor_dim.size % mesh_dim.size != 0:
          raise ValueError(
              "Tensor dimension size not divisible by mesh dimension size:"
              " tensor_shape=%s tensor_layout=%s"
              % (tensor_shape, tensor_layout))
        ret.append(tensor_dim.size // mesh_dim.size)
    return ret

  def slice_begin(self, tensor_shape, pnum):
    """Begin position for the tensor slice for the given processor.

    Args:
      tensor_shape: Shape.
      pnum: int <= self.size.

    Returns:
      list of integers with length tensor_shape.ndims.
    """
    tensor_layout = self.tensor_layout(tensor_shape)
    coordinates = pnum_to_processor_coordinates(self.shape, pnum)
    ret = []
    for dim_size, mesh_axis in zip(
        tensor_shape.to_integer_list, tensor_layout.tensor_axis_to_mesh_axis):
      if mesh_axis is None:
        ret.append(0)
      else:
        ret.append(
            dim_size // self.shape[mesh_axis].size * coordinates[mesh_axis])
    return ret

  def slice_size(self, tensor_shape):
    return list_product(self.slice_shape(tensor_shape))

  def laid_out_size(self, tensor_shape):
    """Total size of all slices.

    Args:
      tensor_shape: Shape.

    Returns:
      int.
    """
    return list_product(self.slice_shape(tensor_shape)) * self.size

  def slicewise(self, fn, *inputs):
    """Executes a function in parallel on all slices.

    Args:
      fn: function from tf.Tensors to tf.Tensor or a tuple of tf.Tensors.
      *inputs: list of inputs.  Each input is either a LaidOutTensor or
        has a to_laid_out_tensor method or is convertible to a tf.Tensor.

    Returns:
      LaidOutTensor, or a tuple of LaidOutTensors if fn returns a tuple.
    """
    raise NotImplementedError("Slicewise not implemented")

  def slicewise_delay_allreduce(self, fn, *inputs):
    """If all the arguments are compatible LazyAllreduceSums, then stay lazy.

    Args:
      fn: function from tf.Tensors to tf.Tensor or a tuple of tf.Tensors.
      *inputs: list of inputs.  Each input is either a LaidOutTensor or
        has a to_laid_out_tensor method or is convertibleto a tf.Tensor.

    Returns:
      LaidOutTensor or LazyAllreduceSum
    """
    if compatible_lazy_allreduce_sums(inputs):
      return LazyAllreduceSum(
          self,
          self.slicewise(
              fn, *[x.laid_out_input for x in inputs]),
          inputs[0].mesh_axes,
          add_counter_fn=inputs[0].add_counter_fn)
    else:
      return self.slicewise(fn, *inputs)

  def Print(self, x, data, message, **kwargs):  # pylint: disable=invalid-name
    """Calls tf.Print.

    Args:
      x: LaidOutTensor.
      data: list of LaidOutTensor.
      message: str.
      **kwargs: keyword arguments to tf.print.

    Returns:
      LaidOutTensor.
    """
    del data, message, kwargs
    tf.logging.warning("Warning - mtf.Print not implemented for this mesh type")
    return x

  def allreduce(self, x, mesh_axes, reduction_fn_string):
    """Grouped allreduce, (summed across the given dimensions).

    Args:
      x: LaidOutTensor.
      mesh_axes: list of integers, the mesh dimensions to be reduced.
      reduction_fn_string: "SUM" or "MAX".

    Returns:
      LaidOutTensor.
    """
    raise NotImplementedError("Allreduce not implemented")

  def allsplit(self, x, mesh_axis, split_axis, which=None):
    """Inverse of allconcat - split each slice and keep only one piece of it.

    The number of ways to split is the number of processors in the group.
    The part that is kept corresponds to the processor's index in the group.

    Args:
      x: LaidOutTensor.
      mesh_axis: int, the mesh axis along which to split.
      split_axis: int, the Tensor axis along which to split.
      which: an optional LaidOutTensor of integer scalars. Selects the slice to
        to keep, instead of the coordinate.

    Returns:
      LaidOutTensor.
    """
    if which is None:
      which = self.laid_out_pcoord(mesh_axis)
    num_splits = self.shape[mesh_axis].size
    def my_fn(x, which):
      slice_begin = [
          dimsize // num_splits * which if i == split_axis else 0
          for i, dimsize in enumerate(x.shape.as_list())]
      slice_size = [
          dimsize // num_splits if i == split_axis else dimsize
          for i, dimsize in enumerate(x.shape.as_list())]
      return tf.slice(x, slice_begin, slice_size)
    return self.slicewise(my_fn, x, which)

  def allconcat(self, x, mesh_axis, concat_axis):
    """Grouped allconcat (like MPI allgather followed by concat).

    Args:
      x: LaidOutTensor.
      mesh_axis: int, the mesh axis along which to group.
      concat_axis: int, the Tensor axis along which to concatenate.

    Returns:
      LaidOutTensor.
    """
    raise NotImplementedError("Allconcat not implemented")

  def alltoall(self, x, mesh_axis, split_axis, concat_axis):
    """Grouped alltoall (like MPI alltoall with splitting and concatenation).

    Args:
      x: LaidOutTensor.
      mesh_axis: int, the mesh axis along which to group.
      split_axis: int, the Tensor axis along which to split.
      concat_axis: int, the Tensor axis along which to concatenate.

    Returns:
      LaidOutTensor.
    """
    raise NotImplementedError("Alltoall not implemented")

  def receive(self, x, mesh_axis, source_pcoord):
    """Collective receive in groups.

    Each group contains the processors that differ only in mesh_axis.

    ```python
    group_size = self.shape[mesh_axis].size
    ```

    Args:
      x: a LaidOutTensor
      mesh_axis: an integer
      source_pcoord: a list of optional integers. Each element is either None
        or an integer in [0, group_size). If source_pcoord[k] is None, then the
        output for the k-th processor in each group is a zero tensor. If
        source_pcoord[k] is not None, then the output for the k-th processor in
        each group is equal to the input for the source_pcoord[k]-th processor
        in that group.

    Returns:
      a LaidOutTensor
    """
    raise NotImplementedError("Receive not implemented")

  def shift_by_n_processors(self, x, mesh_axis, offset, wrap):
    """Receive the slice from processor pcoord - offset.

    Args:
      x: a LaidOutTensor
      mesh_axis: an integer
      offset: an integer
      wrap: a boolean. If True, then wrap around. Otherwise, pad with zeros.

    Returns:
      a LaidOutTensor
    """
    n = self.shape[mesh_axis].size
    source_pcoord = []
    for i in xrange(n):
      c = i - offset
      if c != c % n:
        if wrap:
          c = c % n
        else:
          c = None
      source_pcoord.append(c)
    return self.receive(x, mesh_axis, source_pcoord)

  def laid_out_pnum(self):
    """Returns a LaidOutTensor containing the processor number.

    Returns:
      LaidOutTensor where each slice is an integer scalar.
    """
    raise NotImplementedError("laid_out_pnum not implemented")

  def laid_out_pcoord(self, mesh_axis):
    """Returns a LaidOutTensor containing the processor coordinate.

    Args:
      mesh_axis: int.

    Returns:
      LaidOutTensor where each slice is an integer scalar.
    """
    divisor = list_product(self.shape.to_integer_list[mesh_axis + 1:])
    modulus = self.shape[mesh_axis].size
    def my_fn(pnum):
      # TODO(noam): casting to float32 for the floordiv masks a bug.
      #  document and file the bug.
      return tf.cast((tf.cast(pnum, tf.float32) // divisor), tf.int32) % modulus
    return self.slicewise(my_fn, self.laid_out_pnum())

  def laid_out_slice_num(self, tensor_shape):
    """A LaidOutTensor with an int32 scalar, identical for identical slices.

    This is useful for synchronizing random operations.

    Args:
      tensor_shape: a TensorShape
    Returns:
      a LaidOutTensor where each slice is an integer scalar.
    """
    ret = self.slicewise(lambda: tf.to_int32(0))
    tensor_layout = self.tensor_layout(tensor_shape)
    for mesh_axis in tensor_layout.tensor_axis_to_mesh_axis:
      if mesh_axis is not None:
        def my_fn(x, pcoord, mesh_dim_size):
          return x * mesh_dim_size + pcoord
        ret = self.slicewise(
            my_fn, ret, self.laid_out_pcoord(mesh_axis),
            self.shape[mesh_axis].size)
    return ret

  def broadcast_impl(self, old_slices, old_shape, new_shape):
    """Implementation of a broadcast operation.

    Args:
      old_slices: LaidOutTensor.
      old_shape: Shape.
      new_shape: Shape.

    Returns:
      LaidOutTensor.
    """
    new_slice_shape = self.slice_shape(new_shape)
    def tf_fn(x):
      return (tf.zeros(new_slice_shape, dtype=x.dtype) +
              _expand_dims(x, old_shape, new_shape))
    return self.slicewise(tf_fn, old_slices)

  def make_slices(self, tf_tensor, tensor_shape):
    """Turns a single tf.Tensor into a list of slices, one for each processor.

    Args:
      tf_tensor: tf.Tensor.
      tensor_shape: Shape.

    Returns:
      list of tf.tensor with length self.size.
    """
    tensor_layout = self.tensor_layout(tensor_shape)
    slice_shape = self.slice_shape(tensor_shape)
    def my_fn(pnum):
      if tensor_layout.is_fully_replicated:
        return tf_tensor
      else:
        slice_begin = self.slice_begin(tensor_shape, pnum)
        return tf.slice(tf_tensor, slice_begin, slice_shape)

    return parallel([tf_tensor.device] * self.size, my_fn,
                    list(xrange(self.size)))

  def combine_slices(self, slices, tensor_shape, device=None):
    """Turns a set of slices into a single tensor.

    Args:
      slices: list of tf.Tensor with length self.size.
      tensor_shape: Shape.
      device: optional str. If absent, we use the devices of the slices.

    Returns:
      tf.Tensor.
    """
    if tensor_shape.ndims == 0:
      return slices[0]

    ret = slices[:]
    tensor_layout = self.tensor_layout(tensor_shape)
    for mesh_dim, tensor_axis in zip(
        self.shape, tensor_layout.mesh_axis_to_tensor_axis(self.ndims)):
      slice_size = len(ret) // mesh_dim.size
      if tensor_axis is None:
        ret = ret[:slice_size]
      else:
        if device:
          devices = [device] * slice_size
        else:
          devices = [ret[i].device for i in xrange(slice_size)]
        concat_inputs = []
        for i in xrange(slice_size):
          concat_inputs.append(
              [ret[i + slice_size * j] for j in xrange(mesh_dim.size)])
        ret = parallel(
            devices, tf.concat, concat_inputs,
            axis=[tensor_axis] * len(devices))
    assert len(ret) == 1
    return ret[0]

  def export_to_tf_tensor(self, x, laid_out_x):
    """Turns a Tensor into a tf.Tensor.

    Args:
      x: Tensor.
      laid_out_x: LaidOutTensor.

    Returns:
      tf.Tensor.
    """
    raise NotImplementedError("export_to_tf_tensor not implemented")

  def import_tf_tensor(self, x, tf_x):
    """Imports a tf.Tensor, producing a LaidOutTensor.

    Args:
      x: Tensor.
      tf_x: tf.Tensor.

    Returns:
      LaidOutTensor.
    """
    raise NotImplementedError("Import not implemented")

  def einsum(self, equation, *slices):
    """Override this for custom einsum implementation.

    Args:
      equation: a string
      *slices: a list of tf.Tensor
    Returns:
      a Tensor
    """
    return tf.einsum(equation, *slices)


class LazyAllreduceSum(object):
  """Represents a LaidOutTensor with a lazy allreduce.

  The purpose of delaying allreduce is that it saves bandwidth to first add
  and then allreduce, as opposed to the other way around.
  """

  def __init__(self,
               mesh_impl,
               laid_out_input,
               mesh_axes,
               add_counter_fn=None):
    """Create a LazyAllreduceSum.

    Args:
      mesh_impl: a mesh_impl
      laid_out_input: a LaidOutTensor
      mesh_axes: a list of mesh axes
      add_counter_fn: a function taking no arguments which calls
        lowering.add_counter if and when the allreduce executes.
    Returns:
      a LazyAllreduceSum
    """
    self.mesh_impl = mesh_impl
    self.laid_out_input = laid_out_input
    self.mesh_axes = mesh_axes
    self.add_counter_fn = add_counter_fn
    self._reduced = None

  def to_laid_out_tensor(self):
    if not self._reduced:
      self._reduced = self.mesh_impl.allreduce(
          self.laid_out_input, self.mesh_axes, "SUM")
      if self.add_counter_fn:
        self.add_counter_fn()
    return self._reduced

  @property
  def slice_shape(self):
    return self.laid_out_input.slice_shape


def compatible_lazy_allreduce_sums(xs):
  """"Are xs all compatible LazyAllreduceSum objects.

  Args:
    xs: a list
  Returns:
    a boolean
  """
  if not xs:
    return False
  if not all([isinstance(x, LazyAllreduceSum) for x in xs]):
    return False
  x = xs[0]
  for y in xs[1:]:
    if x.mesh_impl != y.mesh_impl:
      return False
    if x.mesh_axes != y.mesh_axes:
      return False
  return True


def convert_args_to_laid_out_tensors(xs):
  """Convert list elements to laid-out-tensors when possible.

  Args:
    xs: a list
  Returns:
    a list
  """
  ret = []
  for x in xs:
    if hasattr(x, "to_laid_out_tensor"):
      ret.append(x.to_laid_out_tensor())
    else:
      ret.append(x)
  return ret


class Tensor(object):
  """A Distributed Tensor."""

  def __init__(self, operation, shape, dtype, name=None, index=0):
    """Create a Tensor.

    Args:
      operation: the Operation that outputs this tensor
      shape: a Shape
      dtype: a tf.DType
      name: an optional string
      index: optional integer, the index among operation's output tensors
    """
    if not isinstance(shape, Shape):
      raise ValueError("shape must be a Shape got %s" % shape.to_string)
    if not isinstance(dtype, tf.DType):
      raise ValueError("dtype must be a tf.DType got %s" % dtype)
    self._mesh = operation.mesh
    self._operation = operation
    self._shape = shape
    self._dtype = dtype
    if name is None:
      name = self.operation.name + ":" + str(index)
    self._name = name
    # A flag that we can turn off to assert that no one uses the tensor
    #   as the input to an operation.
    self.usable = True

  @property
  def shape(self):
    return self._shape

  @property
  def size(self):
    return self.shape.size

  @property
  def mesh(self):
    return self._mesh

  @property
  def graph(self):
    return self._mesh.graph

  @property
  def operation(self):
    return self._operation

  @property
  def dtype(self):
    return self._dtype

  @property
  def name(self):
    return self._name

  def __repr__(self):
    return self.to_string

  def __add__(self, other):
    return add(self, other)

  def __radd__(self, other):
    return add(self, other)

  def __sub__(self, other):
    return sub(self, other)

  def __rsub__(self, other):
    return sub(other, self)

  def __mul__(self, other):
    return multiply(self, other)

  def __rmul__(self, other):
    return multiply(self, other)

  def __neg__(self):
    return negative(self)

  def __truediv__(self, other):
    return divide(self, other)

  def __rtruediv__(self, other):
    return divide(other, self)

  def __floordiv__(self, other):
    return floordiv(self, other)

  def __rfloordiv__(self, other):
    return floordiv(other, self)

  def __mod__(self, other):
    return mod(self, other)

  def __rmod__(self, other):
    return mod(other, self)

  @property
  def to_string(self):
    return "Tensor[%s, %s, %s]" % (self.name, self.shape.to_string, self.dtype)


class Operation(object):
  """A Distributed Operation."""

  def __init__(self, inputs, mesh=None, name=None):
    """Initializer.

    Args:
      inputs: a list of Tensor
      mesh: an optional Mesh (if unspecified, will be inferred from first input)
      name: a string, which will get uniquified (in TensorFlow style)

    Raises:
      ValueError: mesh was not provided and there were no inputs to infer from.
    """
    if mesh is None:
      if not inputs:
        raise ValueError("mesh must be specified if no inputs")
      mesh = inputs[0].mesh
    self._inputs = inputs[:]
    self._outputs = []
    self._mesh = mesh
    # In a default operation, all dimensions are splittable.
    self._splittable_dims, self._unsplittable_dims = (
        self._initialize_all_dimensions_as_splittable())
    assert name is not None
    self._name = mesh.graph.unique_name(name)
    mesh.graph.operations.append(self)
    for t in inputs:
      if not t.usable:
        raise ValueError("Operation %s has unusable input %s" % (self, t))

  @property
  def graph(self):
    return self._mesh.graph

  @property
  def mesh(self):
    return self._mesh

  @property
  def name(self):
    return self._name

  @property
  def inputs(self):
    return self._inputs[:]

  @property
  def outputs(self):
    return self._outputs[:]

  @property
  def splittable_dims(self):
    """Frozenset of the names of dims safe to split when lowering this op."""
    return self._splittable_dims

  @property
  def unsplittable_dims(self):
    """Frozenset of the names of dims unsafe to split when lowering this op."""
    return self._unsplittable_dims

  @property
  def to_string(self):
    return "%s[Inputs=(%s) Outputs=(%s)]" % (
        type(self).__name__,
        ", ".join([t.to_string for t in self.inputs]),
        ", ".join([t.to_string for t in self.outputs]))

  @property
  def has_gradient(self):
    return (
        [t for t in self.inputs if t.dtype.is_floating or t.dtype.is_complex] and
        [t for t in self.outputs if t.dtype.is_floating or t.dtype.is_complex])

  def gradient(self, unused_grad_ys):
    raise NotImplementedError("Gradient not implemented")

  def lower(self, lowering):
    raise NotImplementedError("Lower not implemented")

  def _initialize_splittable_and_unsplittable_dims(
      self, default_splittability, exception_dims_iterable=None):
    """Initializer for splittable_dims and unsplittable_dims.

    Helper method to categorize all dimensions in the input/output tensors as
    either splittable or unsplittable.

    Args:
      default_splittability: a string which is either "splittable" or
        "unsplittable".
      exception_dims_iterable: an optional iterable of names of dimensions
        which are exceptions to the default splittability.

    Returns:
      splittable_dims and unsplittable_dims, two frozensets of names of
        dimensions (strings)

    Raises:
      ValueError: default_splittability is not one of "splittable" or
        "unsplittable".
    """
    default_dims = set()
    exception_dims = set()
    if exception_dims_iterable:
      exception_dims.update(exception_dims_iterable)

    for t in itertools.chain(self.inputs, self.outputs):
      for dim_name in t.shape.dimension_names:
        if dim_name not in exception_dims:
          default_dims.add(dim_name)

    if default_splittability == "splittable":
      return frozenset(default_dims), frozenset(exception_dims)
    elif default_splittability == "unsplittable":
      return frozenset(exception_dims), frozenset(default_dims)
    else:
      raise ValueError("default_splittability should be either \"splittable\" "
                       "or \"unsplittable\" but was {}"
                       .format(default_splittability))

  def _initialize_all_dimensions_as_splittable(self):
    """Helper init for the most common case: all dimensions may be split."""
    return self._initialize_splittable_and_unsplittable_dims("splittable")


class SlicewiseOperation(Operation):
  """Apply any tensorflow function slice-wise.

  Calls the Tensorflow function on each slice of the inputs to produce the
  corresponding slice of the outputs.  Gradients are computed through
  tensorflow.

  The user must specify "splittable_dims": a list of Dimensions which can
  be split while still keeping this computation valid.  For example, for
  component-wise functions, all the dimensions are splittable, but if the
  function is a reduction, the reduced dimensions are not splittable.
  """

  def __init__(self,
               tf_fn,
               inputs,
               output_shapes,
               output_dtypes,
               splittable_dims,
               grad_function=None,
               name=None):
    """Create a SlicewiseOperation.

    grad_function is a python function taking this operation and a gradients
    Tensor and producing input gradients tensors.
    e.g.
    def _square_grad(op, dy):
      return [dy * op.inputs[0] * 2]

    Args:
      tf_fn: a function taking n tf.Tensors and returning a tf.Tensor
      inputs: a list of n Tensors
      output_shapes: a list of Shapes
      output_dtypes: a list of dtypes
      splittable_dims: a list of Dimensions which are ok to split
      grad_function: an optional python function. Default to using tf.gradients
        pass in the number 0 to indicate no gradient
      name: an optional string
    """
    super(SlicewiseOperation, self).__init__(inputs, name=name or "slicewise")
    self._tf_fn = tf_fn
    self._outputs = [Tensor(self, shape, dtype) for (shape, dtype)
                     in zip(output_shapes, output_dtypes)]
    self._splittable_dims, self._unsplittable_dims = (
        self._initialize_splittable_and_unsplittable_dims(
            "unsplittable", [dim.name for dim in splittable_dims]))
    self._grad_function = grad_function

  @property
  def has_gradient(self):
    if self._grad_function == 0:
      return False
    return super(SlicewiseOperation, self).has_gradient

  def gradient(self, grad_ys):
    if self._grad_function is not None:
      return self._grad_function(self, *grad_ys)
    return GenericGradOperation(self, grad_ys).outputs

  def lower(self, lowering):
    # Check that only splittable dims are split
    mesh_impl = lowering.mesh_impl(self)
    for t in self.inputs + self.outputs:
      layout = mesh_impl.tensor_layout(t)
      for d, mesh_axis in zip(t.shape.dims, layout.tensor_axis_to_mesh_axis):
        if mesh_axis is not None and d.name not in self._splittable_dims:
          raise ValueError("dimension %s is not declared as splittable" % d)
    values = mesh_impl.slicewise(
        self._tf_fn, *[lowering.tensors[x] for x in self.inputs])
    if len(self.outputs) == 1:
      values = values,
    for output, value in zip(self.outputs, values):
      lowering.set_tensor_lowering(output, value)


def slicewise(tf_fn,
              xs,
              output_shape=None,
              output_dtype=None,
              splittable_dims=None,
              grad_function=None,
              name=None):
  """Slice-wise call to any tensorflow function.

  The output shape and dtype default to those of the first input.
  splittable_dims is a list of Dimensions which can be split while keeping the
  computation valid.

  Args:
    tf_fn: a function taking n tf.Tensors and returning a tf.Tensor
    xs: a list of n Tensors
    output_shape: a Shape (or list of shapes)
    output_dtype: a dtype (or list of dtypes)
    splittable_dims: a list of Dimensions which are ok to split
    grad_function: an optional gradients function.  If None, use tf gradient.
    name: an optional string

  Returns:
    a Tensor (or a tuple of Tensors)
  """
  multiple_outputs = isinstance(output_dtype, list)
  output_shapes = output_shape if multiple_outputs else [output_shape]
  output_dtypes = output_dtype if multiple_outputs else [output_dtype]

  op = SlicewiseOperation(
      tf_fn,
      xs,
      [convert_to_shape(shape) or xs[0].shape for shape in output_shapes],
      [dtype or xs[0].dtype for dtype in output_dtypes],
      splittable_dims,
      grad_function,
      name=name)
  return tuple(op.outputs) if multiple_outputs else op.outputs[0]


def cwise(tf_fn, xs, output_dtype=None, grad_function=None, name=None):
  """Component-wise operation with no broadcasting.

  Args:
    tf_fn: a component-wise function taking n tf.Tensor inputs and producing
      a tf.Tensor output
    xs: n Tensors
    output_dtype: an optional dtype
    grad_function: an optional python function
    name: an optional string

  Returns:
    a Tensor
  """
  return slicewise(
      tf_fn, xs, output_dtype=output_dtype, splittable_dims=xs[0].shape.dims,
      grad_function=grad_function, name=name or "cwise")


def identity(x, name="identity"):
  return cwise(tf.identity, [x], name=name)


def sin(x, name="sin"):
  return cwise(tf.sin, [x], name=name)


def cos(x, name="cos"):
  return cwise(tf.cos, [x], name=name)


def square(x, name="square"):
  return cwise(
      tf.square, [x], name=name,
      grad_function=lambda op, dy: [dy * op.inputs[0] * 2])


def sqrt(x, name="sqrt"):
  return cwise(
      tf.sqrt, [x], name=name,
      grad_function=lambda op, dy: [dy * 0.5 / op.outputs[0]])


def _rsqrt_grad(op, dy):
  return [dy * -0.5 * op.outputs[0] * op.outputs[0] * op.outputs[0]]


def rsqrt(x, name="rsqrt"):
  return cwise(
      tf.math.rsqrt, [x], name=name, grad_function=_rsqrt_grad)


def log(x, name="log"):
  return cwise(
      tf.math.log, [x], name=name,
      grad_function=lambda op, dy: [dy / op.inputs[0]])


def exp(x, name="exp"):
  return cwise(tf.exp, [x], name=name,
               grad_function=lambda op, dy: [dy * op.outputs[0]])


def sigmoid(x, name="sigmoid"):
  def grad_function(op, dy):
    y = op.outputs[0]
    return [y * (1.0 - y) * dy]
  return cwise(tf.sigmoid, [x], name=name, grad_function=grad_function)


def tanh(x, name="tanh"):
  def grad_function(op, dy):
    y = op.outputs[0]
    return [(1.0 - square(y)) * dy]
  return cwise(tf.tanh, [x], name=name, grad_function=grad_function)


def mtf_pow(x, y):
  """Call externally as mtf.pow()."""
  return exp(log(x) * y)


def negative(x, name="negative"):
  return cwise(tf.negative, [x], name=name,
               grad_function=lambda op, dy: [negative(dy)])


def logical_not(x, name="logical_not"):
  return cwise(tf.logical_not, [x], name=name)


def swish(x):
  """Swish activation from https://arxiv.org/abs/1710.05941 ."""
  return x * sigmoid(x)


def gelu(x):
  """Gaussian Error Linear Unit.

  This is a smoother version of the RELU.
  Original paper: https://arxiv.org/abs/1606.08415
  Args:
    x: float Tensor to perform activation.

  Returns:
    `x` with the GELU activation applied.
  """
  cdf = 0.5 * (1.0 + tanh((np.sqrt(2 / np.pi) * (x + 0.044715 * x * x * x))))
  return x * cdf


def elu(x):
  """Exponential Linear Unit.

  This is a smoother version of the RELU.
  Original paper: https://arxiv.org/abs/1511.07289
  Args:
    x: float Tensor to perform activation.

  Returns:
    'x' with the ELU activation applied.
  """
  return cwise(tf.nn.elu, [x], name="elu")


def selu(x):
  """Scaled Exponential Linear Unit.

  This is a smoother version of the RELU.
  Original paper: https://arxiv.org/abs/1706.02515
  Args:
    x: float Tensor to perform activation.

  Returns:
    'x' with the SELU activation applied.
  """
  return cwise(tf.nn.selu, [x], name="selu")


def softplus(x):
  """Softplus activation."""
  return cwise(tf.math.softplus, [x], name="softplus")


def reciprocal(x, name="reciprocal"):
  return cwise(
      tf.math.reciprocal, [x], name=name,
      grad_function=lambda op, dy: [negative(dy * square(op.outputs[0]))])


def _relu_grad(op, dy):
  return [dy * cast(greater(op.inputs[0], 0), op.inputs[0].dtype)]


def relu(x, name="relu"):
  return cwise(tf.nn.relu, [x], name=name, grad_function=_relu_grad)


def leaky_relu(x, alpha=0.2, name="leaky_relu"):
  def forward_function(x):
    return tf.nn.leaky_relu(x, alpha)

  def grad_function(op, dy):
    return [dy * cast(greater(op.inputs[0], 0), op.inputs[0].dtype) + \
            dy * cast(less_equal(op.inputs[0], 0), op.inputs[0].dtype) * alpha]

  return cwise(forward_function, [x], name=name, grad_function=grad_function)


def sign(x, name="sign"):
  ret = cwise(tf.sign, [x], name=name, grad_function=0)
  return ret


def mtf_abs(x):
  """Call externally as mtf.abs()."""
  return x * sign(x)


def cast(x, dtype, name="cast"):
  if dtype == x.dtype:
    return x
  return cwise(
      lambda x: tf.cast(x, dtype), [x], output_dtype=dtype, name=name,
      grad_function=lambda op, dy: [cast(dy, op.inputs[0].dtype)])


def to_float(x, name="to_float"):
  return cast(x, tf.float32, name=name)


def to_bfloat16(x, name="to_bfloat16"):
  return cast(x, tf.bfloat16, name=name)


def to_int32(x, name="to_int32"):
  return cast(x, tf.int32, name=name)


class GenericGradOperation(Operation):
  """Gradients that follow regular TF.

  Calling tf.gradients multiple times seems really slow in python.
  TODO(noam): can we speed this up using functions or some other method?
  """

  def __init__(self, forward_op, grad_ys, name=None):
    # tf.logging.info("forward inp %s, operations %s, grad_ys: %s",
    #                 forward_op.inputs, forward_op.outputs, grad_ys)
    super(GenericGradOperation, self).__init__(
        forward_op.inputs + forward_op.outputs + grad_ys,
        name=name or "generic_grad")
    self._grad_ys = grad_ys
    self._forward_op = forward_op
    self._outputs = [Tensor(self, x.shape, x.dtype, index=i)
                     for i, x in enumerate(forward_op.inputs)]

  def lower(self, lowering):
    # lists of lists of tf.Tensor
    all_ys = transpose_list_of_lists(
        [lowering.tensors[y].tensor_list for y in self._forward_op.outputs])
    all_xs = transpose_list_of_lists(
        [lowering.tensors[x].tensor_list for x in self._forward_op.inputs])
    all_grad_ys = transpose_list_of_lists(
        [lowering.tensors[dy].tensor_list for dy in self._grad_ys])
    all_grad_xs = [
        tf.gradients(  # pylint: disable=g-complex-comprehension
            ys=ys,
            xs=xs,
            grad_ys=grad_ys,
            unconnected_gradients=tf.UnconnectedGradients.ZERO)
        for ys, xs, grad_ys in zip(all_ys, all_xs, all_grad_ys)
    ]
    grad_xs = transpose_list_of_lists(all_grad_xs)
    for out, grad_x in zip(self.outputs, grad_xs):
      lowering.set_tensor_lowering(
          out,
          lowering.mesh_impl(self).LaidOutTensor.from_tensor_list(grad_x))


class ScalarMultiplyOperation(Operation):
  """Multiply by a tf Scalar (no backprop to scalar)."""

  def __init__(self, x, scalar, name=None):
    super(ScalarMultiplyOperation, self).__init__(
        [x], name=name or "scalar_mul")
    self._outputs = [Tensor(self, x.shape, x.dtype)]
    self._scalar = scalar

  def gradient(self, grad_ys):
    dy = grad_ys[0]
    return [dy * self._scalar]

  def lower(self, lowering):
    lowering.set_tensor_lowering(
        self.outputs[0],
        lowering.mesh_impl(self).slicewise(
            lambda x: x * self._scalar, lowering.tensors[self.inputs[0]]))


class ScalarAddOperation(Operation):
  """Add a tf Scalar (no backprop to scalar)."""

  def __init__(self, x, scalar, name=None):
    super(ScalarAddOperation, self).__init__([x], name=name or "scalar_add")
    self._outputs = [Tensor(self, x.shape, x.dtype)]
    self._scalar = scalar

  def gradient(self, grad_ys):
    return grad_ys

  def lower(self, lowering):
    lowering.set_tensor_lowering(
        self.outputs[0],
        lowering.mesh_impl(self).slicewise(
            lambda x: x + self._scalar, lowering.tensors[self.inputs[0]]))


class BinaryOpWithBroadcasting(Operation):
  """Binary operation with broadcasting."""

  def __init__(self, tf_fn, x1, x2, output_shape, output_dtype, name=None):
    super(BinaryOpWithBroadcasting, self).__init__(
        [x1, x2], name=name or "binary_op")
    if x1.dtype != x2.dtype:
      # If there is ever a binary operation with different operand types, then
      # we should add an argument allow_different_operand_dtypes=False.
      raise ValueError("Dtypes must be equal- got %s and %s"
                       % (x1.dtype, x2.dtype))
    assert isinstance(output_dtype, tf.DType)
    self._outputs = [Tensor(self, output_shape, output_dtype)]
    self._tf_fn = tf_fn

    # Rerun to take the new output into account.
    self._splittable_dims, self._unsplittable_dims = (
        self._initialize_all_dimensions_as_splittable())

  def gradient(self, unused_grad_ys):
    raise ValueError("Gradient not implememnted")

  def lower(self, lowering):
    x1 = self.inputs[0]
    x2 = self.inputs[1]
    output = self.outputs[0]
    laid_out_x1 = lowering.tensors[x1]
    laid_out_x2 = lowering.tensors[x2]
    mesh_impl = lowering.mesh_impl(self)
    if x1.shape != output.shape:
      laid_out_x1 = mesh_impl.slicewise(
          _expand_dims, laid_out_x1, x1.shape, output.shape)
    if x2.shape != output.shape:
      laid_out_x2 = mesh_impl.slicewise(
          _expand_dims, laid_out_x2, x2.shape, output.shape)
    if self._tf_fn == tf.add:
      out = mesh_impl.slicewise_delay_allreduce(
          self._tf_fn, laid_out_x1, laid_out_x2)
    else:
      out = mesh_impl.slicewise(self._tf_fn, laid_out_x1, laid_out_x2)
    lowering.set_tensor_lowering(self.outputs[0], out)


def binary_arguments_to_tensors(x1, x2):
  """Convert argument of a binary operation to Tensors.

  Args:
    x1: a Tensor or something convertible to a tf Scalar
    x2: a Tensor or something convertible to a tf Scalar

  Returns:
    new_x1: a Tensor
    new_x2: a Tensor

  Raises:
    ValueError: on failure
  """
  if not isinstance(x1, Tensor) and not isinstance(x2, Tensor):
    raise ValueError("at least one of x1 and x2 must be an mtf Tensor")
  elif isinstance(x1, Tensor) and isinstance(x2, Tensor):
    return x1, x2
  elif isinstance(x1, Tensor):
    return x1, import_tf_tensor(
        x1.mesh, tf.convert_to_tensor(x2, dtype=x1.dtype), Shape([]))
  else:
    return import_tf_tensor(x2.mesh, tf.convert_to_tensor(x1, dtype=x2.dtype),
                            Shape([])), x2


def binary_op_with_broadcasting(
    tf_fn, x1, x2, output_shape=None, output_dtype=None):
  x1, x2 = binary_arguments_to_tensors(x1, x2)
  output_shape = _infer_binary_broadcast_shape(x1.shape, x2.shape, output_shape)
  output_dtype = output_dtype or x1.dtype
  assert isinstance(output_dtype, tf.DType)
  return BinaryOpWithBroadcasting(
      tf_fn, x1, x2, convert_to_shape(output_shape),
      output_dtype).outputs[0]


def less(x1, x2, output_shape=None):
  return binary_op_with_broadcasting(
      tf.less, x1, x2, output_dtype=tf.bool, output_shape=output_shape)


def greater(x1, x2, output_shape=None):
  return binary_op_with_broadcasting(
      tf.greater, x1, x2, output_dtype=tf.bool, output_shape=output_shape)


def less_equal(x1, x2, output_shape=None):
  return binary_op_with_broadcasting(
      tf.less_equal, x1, x2, output_dtype=tf.bool, output_shape=output_shape)


def greater_equal(x1, x2, output_shape=None):
  return binary_op_with_broadcasting(
      tf.greater_equal, x1, x2, output_dtype=tf.bool, output_shape=output_shape)


def equal(x1, x2, output_shape=None):
  return binary_op_with_broadcasting(
      tf.equal, x1, x2, output_dtype=tf.bool, output_shape=output_shape)


def not_equal(x1, x2, output_shape=None):
  return binary_op_with_broadcasting(
      tf.not_equal, x1, x2, output_dtype=tf.bool, output_shape=output_shape)


def logical_and(x1, x2, output_shape=None):
  return binary_op_with_broadcasting(
      tf.logical_and, x1, x2, output_dtype=tf.bool, output_shape=output_shape)


def logical_or(x1, x2, output_shape=None):
  return binary_op_with_broadcasting(
      tf.logical_or, x1, x2, output_dtype=tf.bool, output_shape=output_shape)


def floordiv(x1, x2, output_shape=None):
  output_dtype = x1.dtype if isinstance(x1, Tensor) else x2.dtype
  return binary_op_with_broadcasting(
      tf.floordiv, x1, x2, output_dtype=output_dtype, output_shape=output_shape)


def mod(x1, x2, output_shape=None):
  output_dtype = x1.dtype if isinstance(x1, Tensor) else x2.dtype
  return binary_op_with_broadcasting(
      tf.mod, x1, x2, output_dtype=output_dtype, output_shape=output_shape)


class AddOperation(BinaryOpWithBroadcasting):
  """Binary addition with broadcasting."""

  def __init__(self, x1, x2, output_shape, name=None):
    super(AddOperation, self).__init__(
        tf.add, x1, x2, output_shape, x1.dtype, name=name or "add")

  def gradient(self, grad_ys):
    dy = grad_ys[0]
    return [reduce_sum(dy, output_shape=self.inputs[0].shape),
            reduce_sum(dy, output_shape=self.inputs[1].shape)]


class MinMaxOperation(BinaryOpWithBroadcasting):
  """Binary minimum/maximum with broadcasting."""

  def __init__(self, tf_fn, x1, x2, output_shape, name=None):
    super(MinMaxOperation, self).__init__(
        tf_fn, x1, x2, output_shape, x1.dtype, name=name or "add")

  def gradient(self, grad_ys):
    dy = grad_ys[0]
    return [dy * cast(equal(self.inputs[0], self.outputs[0]), dy.dtype),
            dy * cast(equal(self.inputs[1], self.outputs[0]), dy.dtype)]


def minimum(x1, x2, output_shape=None, name=None):
  """Binary minimum with broadcsting.

  Args:
    x1: a Tensor
    x2: a Tensor
    output_shape: an optional Shape
    name: an optional string
  Returns:
    a Tensor
  """
  output_shape = convert_to_shape(output_shape)
  with tf.name_scope(name, default_name="minimum"):
    x1, x2 = binary_arguments_to_tensors(x1, x2)
    return MinMaxOperation(
        tf.minimum, x1, x2, output_shape=_infer_binary_broadcast_shape(
            x1.shape, x2.shape, output_shape)).outputs[0]


def maximum(x1, x2, output_shape=None, name=None):
  """Binary maximum with broadcsting.

  Args:
    x1: a Tensor
    x2: a Tensor
    output_shape: an optional Shape
    name: an optional string
  Returns:
    a Tensor
  """
  output_shape = convert_to_shape(output_shape)
  with tf.name_scope(name, default_name="maximum"):
    x1, x2 = binary_arguments_to_tensors(x1, x2)
    return MinMaxOperation(
        tf.maximum, x1, x2, output_shape=_infer_binary_broadcast_shape(
            x1.shape, x2.shape, output_shape)).outputs[0]


class BroadcastOperation(Operation):
  """Broadcast - output dims are a superset of input dims, in any order."""

  def __init__(self, x, output_shape, name=None):
    super(BroadcastOperation, self).__init__([x], name=name or "broadcast")
    self._outputs = [Tensor(self, output_shape, x.dtype)]
    # Rerun to take the new output into account.
    self._splittable_dims, self._unsplittable_dims = (
        self._initialize_all_dimensions_as_splittable())

  def gradient(self, grad_ys):
    return [reduce_sum(grad_ys[0], output_shape=self.inputs[0].shape)]

  def lower(self, lowering):
    ret = lowering.mesh_impl(self).broadcast_impl(
        lowering.tensors[self.inputs[0]], self.inputs[0].shape,
        self.outputs[0].shape)
    lowering.set_tensor_lowering(self.outputs[0], ret)


def broadcast(x, new_shape):
  new_shape = convert_to_shape(new_shape)
  if x.shape == new_shape:
    return x
  return BroadcastOperation(x, new_shape).outputs[0]


def _reduce_helper(input_shape,
                   output_shape,
                   input_tensor_layout,
                   reduction_fn_string="SUM"):
  """Returns slicewise function and reduced mesh dimensions.

  Args:
    input_shape: a Shape
    output_shape: a Shape
    input_tensor_layout: a TensorLayout
    reduction_fn_string: "SUM" or "MAX"
  Returns:
    reduce_slice_fn: a function from tf.Tensor to tf.Tensor
    reduced_mesh_axes: a list of integers
  """
  reduce_dims_indices = [
      i for i, d in enumerate(input_shape.dims) if d not in output_shape.dims]
  reduced_input_shape = Shape([
      d for d in input_shape.dims if d in output_shape.dims])
  perm = [reduced_input_shape.dims.index(d) for d in output_shape.dims]
  def reduce_slice_fn(xslice):
    ret = xslice
    if reduce_dims_indices:
      ret = reduction_fn(reduction_fn_string)(xslice, reduce_dims_indices)
    if perm != list(xrange(len(perm))):
      ret = tf.transpose(ret, perm)
    return ret
  reduced_mesh_axes = []
  for i in reduce_dims_indices:
    mesh_axis = input_tensor_layout[i]
    if mesh_axis is not None:
      reduced_mesh_axes.append(mesh_axis)
  return reduce_slice_fn, reduced_mesh_axes


class ReduceOperation(Operation):
  """Reduction - output dims are a subset of input dims, in any order."""

  def __init__(self, x, output_shape, reduction_fn_string, name=None):
    super(ReduceOperation, self).__init__([x], name=name or "reduce")
    self._outputs = [Tensor(self, output_shape, x.dtype)]
    self._reduction_fn_string = reduction_fn_string

  def gradient(self, grad_ys):
    if self._reduction_fn_string == "SUM":
      return [broadcast(grad_ys[0], self.inputs[0].shape)]
    elif (self._reduction_fn_string == "MAX" or
          self._reduction_fn_string == "MIN"):
      return [cast(equal(self.inputs[0], self.outputs[0]), self.inputs[0].dtype)
              * grad_ys[0]]
    else:
      raise ValueError("Gradients to other reductions not implemented")

  def lower(self, lowering):
    mesh_impl = lowering.mesh_impl(self)
    slicewise_fn, reduced_mesh_axes = _reduce_helper(
        self.inputs[0].shape, self.outputs[0].shape,
        mesh_impl.tensor_layout(self.inputs[0]),
        self._reduction_fn_string)
    y = mesh_impl.slicewise(slicewise_fn, lowering.tensors[self.inputs[0]])
    if reduced_mesh_axes:
      def add_counter_fn():
        lowering.add_counter("allreduce/%s/reduce_op" % reduced_mesh_axes,
                             lowering.laid_out_size(self.outputs[0]))
      if self._reduction_fn_string == "SUM":
        y = LazyAllreduceSum(
            mesh_impl, y, reduced_mesh_axes, add_counter_fn=add_counter_fn)
      else:
        y = mesh_impl.allreduce(
            y, reduced_mesh_axes, self._reduction_fn_string)
        add_counter_fn()
    lowering.set_tensor_lowering(self.outputs[0], y)


def _pool_helper(ksize,
                 strides,
                 pool_fn_string="MAX_2D"):
  """Returns slicewise function and reduced mesh dimensions.

  Args:
    ksize: kernel size, a tuple or list.
    strides: a tuple or list.
    pool_fn_string: "MAX" or "AVERAGE"
  Returns:
    pool_slice_fn: a function from tf.Tensor to tf.Tensor
  """
  def pool_slice_fn(xslice):
    ret = pool_fn(pool_fn_string)(xslice, ksize, strides, "VALID")
    return ret
  return pool_slice_fn


def _tf_upscale(x, dim_idx_start, dim_idx_end, xscales):
  """Upscale the tf.Tensor x.

  N-dimensional version of tf.image.resize_images with NEAREST interpolation.
  Similar to: https://github.com/tensorflow/tensorflow/issues/2169

  Args:
    x: a tf.Tensor
    dim_idx_start: the index of starting dimension
    dim_idx_end: the index of ending dimension
    xscales: an integer list of upscaling factors
  Returns:
    a tf Tensor. Dimensions in [dim_idx_start, dim_idx_end - 1] will be upscaled
    xscales[i]-times.
  """

  xscales = list(xscales)
  if dim_idx_start < 0:
    dim_idx_start += len(x.get_shape().as_list())

  def _tf_upscale_one_trailing_dim(x_1tdim):
    """Upscaling with dim_idx_end = -1."""
    x_shape = x_1tdim.get_shape().as_list()
    x_scaled_shape = [ori_size * scale for ori_size, scale \
                      in zip(x_shape[dim_idx_start:-1], xscales)]

    dim_idx_len = len(x_shape[dim_idx_start:-1])
    x_1tdim = tf.reshape(x_1tdim, [-1] + x_shape[-dim_idx_len:])

    for dim_idx in range(dim_idx_len, 0, -1):
      x_1tdim = tf.concat([x_1tdim] * xscales.pop(), dim_idx)
    output_shape = x_shape[:dim_idx_start] + x_scaled_shape + x_shape[-1:]
    x_1tdim = tf.reshape(x_1tdim, output_shape)
    return x_1tdim

  x_shape = x.get_shape().as_list()
  trailing_shape = x_shape[dim_idx_end:]
  x = tf.reshape(x, x_shape[:dim_idx_end] + [-1])
  x = _tf_upscale_one_trailing_dim(x)
  x = tf.reshape(x, x.shape.as_list()[:-1] + trailing_shape)

  return x


class PoolOperation(Operation):
  """Pooling - average or max pool data along HW (2D) or DHW (3D) dimensions.

  For the current implementation of backpropagation, we only handle cases
  when strides == ksize and the input dimensions are divisible by ksize.
  """

  def __init__(self, x, ksize, strides, pool_fn_string, name=None):
    super(PoolOperation, self).__init__([x], name=name or "pool")
    assert ksize == strides
    if "2D" in pool_fn_string:
      assert len(ksize) == 2
    else:
      assert "3D" in pool_fn_string
      assert len(ksize) == 3

    self._ksize = ksize
    self._strides = strides
    self._pool_fn_string = pool_fn_string

    if "2D" in pool_fn_string:
      batch_dims = x.shape.dims[:-3]
      spatial_dims = x.shape.dims[-3:-1]
      channel_dim = x.shape.dims[-1:]
    else:
      batch_dims = x.shape.dims[:-4]
      spatial_dims = x.shape.dims[-4:-1]
      channel_dim = x.shape.dims[-1:]

    # Compute output_shape and allocate output Tensor.
    output_spatial_dims = []
    for spatial_dim, kernel_size, stride_size in zip(
        spatial_dims, ksize, strides):
      output_dim_size = (spatial_dim.size - kernel_size) // stride_size + 1
      output_spatial_dim = Dimension(spatial_dim.name, output_dim_size)
      output_spatial_dims.append(output_spatial_dim)

    output_shape = Shape(batch_dims + output_spatial_dims + channel_dim)
    self._outputs = [Tensor(self, output_shape, x.dtype)]

    # Claim unsplittable dims.
    self._splittable_dims, self._unsplittable_dims = (
        self._initialize_splittable_and_unsplittable_dims(
            "splittable", [dim.name for dim in spatial_dims]))

  def gradient(self, grad_ys):
    """Returns the gradient to input, for unoverlapping pooling."""
    x = self.inputs[0]
    y = self.outputs[0]
    dy = grad_ys[0]
    dx = pool_backprop(x, y, dy,
                       self._ksize, self._strides, self._pool_fn_string)
    return [dx]

  def lower(self, lowering):
    mesh_impl = lowering.mesh_impl(self)
    slicewise_fn = _pool_helper(
        self._ksize, self._strides, self._pool_fn_string)

    x = lowering.tensors[self.inputs[0]]
    y = mesh_impl.slicewise(slicewise_fn, x)

    lowering.set_tensor_lowering(self.outputs[0], y)


class PoolBackPropOperation(Operation):
  """Pooling backpropagation.

  For the current implementation, we only handle cases when
  strides == ksize and the input dimensions are divisible by ksize.
  """

  def __init__(self, x, y, dy,
               ksize, strides, pool_fn_string, name=None):
    super(PoolBackPropOperation, self).__init__(
        [x, y, dy], name=name or "pool_backprop")
    assert ksize == strides
    if "2D" in pool_fn_string:
      assert len(ksize) == 2
    else:
      assert "3D" in pool_fn_string
      assert len(ksize) == 3

    self._ksize = ksize
    self._strides = strides
    self._pool_fn_string = pool_fn_string
    self._outputs = [Tensor(self, x.shape, dy.dtype)]

  def lower(self, lowering):
    """Returns the gradient to input, for unoverlapping pooling."""
    mesh_impl = lowering.mesh_impl(self)

    if self._pool_fn_string == "MAX_2D":
      def slicewise_fn(x, y, dy):
        y_scaled_back = _tf_upscale(y, -3, -1, self._strides)
        dy_scaled_back = _tf_upscale(dy, -3, -1, self._strides)
        return tf.cast(tf.equal(x, y_scaled_back), x.dtype) * dy_scaled_back
    elif self._pool_fn_string == "MAX_3D":
      def slicewise_fn(x, y, dy):
        y_scaled_back = _tf_upscale(y, -4, -1, self._strides)
        dy_scaled_back = _tf_upscale(dy, -4, -1, self._strides)
        return tf.cast(tf.equal(x, y_scaled_back), x.dtype) * dy_scaled_back
    elif self._pool_fn_string == "AVG_2D":
      def slicewise_fn(x, y, dy):
        del y
        dy_scaled_back = _tf_upscale(dy, -3, -1, self._strides)
        return dy_scaled_back / tf.constant(
            self._strides[0] * self._strides[1], dtype=x.dtype)
    elif self._pool_fn_string == "AVG_3D":
      def slicewise_fn(x, y, dy):
        del y
        dy_scaled_back = _tf_upscale(dy, -4, -1, self._strides)
        return dy_scaled_back / tf.constant(
            self._strides[0] * self._strides[1] * self._strides[2],
            dtype=x.dtype)
    else:
      raise ValueError("Pooling %s is not implemented." % self._pool_fn_string)

    dx = mesh_impl.slicewise(
        slicewise_fn, *[lowering.tensors[x] for x in self.inputs])

    lowering.set_tensor_lowering(self.outputs[0], dx)


def pool_backprop(x, y, dy, ksize, strides, pool_fn_string, name=None):
  return PoolBackPropOperation(x, y, dy,
                               ksize, strides, pool_fn_string,
                               name).outputs[0]


class ConcatOperation(Operation):
  """tf.concat.

  All inputs have the same shape, except for the size of the dimension named
  dim_name.
  """

  def __init__(self, xs, concat_dim_name, name=None):
    super(ConcatOperation, self).__init__(xs, name=name or "concat")
    # verify that the shapes are all compatible
    dim_names = [dim.name for dim in xs[0].shape.dims]
    self._concat_dim_name = concat_dim_name

    if concat_dim_name not in dim_names:
      raise ValueError("xs[0] does not contain a dimension named dim_name")
    self._axis = dim_names.index(concat_dim_name)

    should_be_equal = [
        x.shape.resize_dimension(concat_dim_name, 0) for x in xs]
    if not all(s == should_be_equal[0] for s in should_be_equal):
      raise ValueError("shapes are not compatible %s" % xs)

    self._input_sizes = [x.shape.dims[self._axis].size for x in xs]
    output_size = sum(self._input_sizes)
    self._outputs = [
        Tensor(self, xs[0].shape.resize_dimension(concat_dim_name, output_size),
               xs[0].dtype)]

    self._splittable_dims, self._unsplittable_dims = (
        self._initialize_splittable_and_unsplittable_dims(
            "splittable", [concat_dim_name]))

  def gradient(self, grad_ys):
    dy = grad_ys[0]
    return split(dy, self.outputs[0].shape.dims[self._axis], self._input_sizes)

  def lower(self, lowering):
    mesh_impl = lowering.mesh_impl(self)
    if mesh_impl.tensor_dimension_to_mesh_axis(
        Dimension(self._concat_dim_name, 0)) is not None:
      raise ValueError("can't concat along split axis")
    def slicewise_fn(*args):
      return tf.concat(args, axis=self._axis, name="concat")
    y = mesh_impl.slicewise(
        slicewise_fn, *[lowering.tensors[x] for x in self._inputs])
    lowering.set_tensor_lowering(self.outputs[0], y)


def concat(xs, concat_dim_name, name=None):
  """Like tf.concat.

  All inputs must have equal shape except for the sizes in the concatenated
  dimension.  The dimension names should be the same, even that of the
  concatenated dimension.

  Args:
    xs: a list of Tensors
    concat_dim_name: a string
    name: an optional string
  Returns:
    a Tensor
  """
  return ConcatOperation(xs, concat_dim_name, name).outputs[0]


class SplitOperation(Operation):
  """like tf.split.

  TODO(noam, nikip): this code has never been run.  Run it and test it.
  """

  def __init__(self, x, split_dim, num_or_size_splits, name=None):
    super(SplitOperation, self).__init__([x], name=name or "split")

    self._split_dim = split_dim
    if split_dim not in x.shape.dims:
      raise ValueError("%s does not contain dimension %s" % (x, split_dim))
    self._axis = x.shape.dims.index(split_dim)

    if isinstance(num_or_size_splits, list):
      self._output_sizes = num_or_size_splits
      if sum(num_or_size_splits) != split_dim.size:
        raise ValueError(
            "Sizes do not add up %s %s" % (num_or_size_splits, split_dim))
    else:
      assert isinstance(num_or_size_splits, int)
      assert split_dim.size % num_or_size_splits == 0
      self._output_sizes = (
          [split_dim.size // num_or_size_splits] * num_or_size_splits)

    self._outputs = [
        Tensor(self, x.shape.resize_dimension(split_dim.name, output_size),
               x.dtype, index=i)
        for i, output_size in enumerate(self._output_sizes)]

    self._splittable_dims, self._unsplittable_dims = (
        self._initialize_splittable_and_unsplittable_dims(
            "splittable", [split_dim.name]))

  def gradient(self, grad_ys):
    grad_ys = [g or zeros_like(o) for g, o in zip(grad_ys, self._outputs)]
    return [concat(grad_ys, self._split_dim.name)]

  def lower(self, lowering):
    mesh_impl = lowering.mesh_impl(self)
    if mesh_impl.tensor_dimension_to_mesh_axis(self._split_dim) is not None:
      raise ValueError("can't split along split axis")
    def slicewise_fn(x):
      # Since we return a tuple of tf.Tensor, slicewise will collate the
      # outputs and return a tuple of LaidOutTensors.
      return tuple(tf.split(x, self._output_sizes, axis=self._axis))
    values = mesh_impl.slicewise(
        slicewise_fn, lowering.tensors[self.inputs[0]])
    for t, v in zip(self._outputs, values):
      lowering.set_tensor_lowering(t, v)


def split(x, split_dim, num_or_size_splits, name=None):
  """Like tf.split.

  Args:
    x: a Tensor
    split_dim: a Dimension in x.shape.dims
    num_or_size_splits: either an integer dividing split_dim.size
       or a list of integers adding up to split_dim.size
    name: an optional string
  Returns:
    a list of Tensors.
  """
  return SplitOperation(x, split_dim, num_or_size_splits, name=name).outputs


class StackOperation(Operation):
  """Like tf.stack."""

  def __init__(self, xs, dim_name, axis, name=None):
    super(StackOperation, self).__init__(xs, name=name or "stack")
    self._axis = axis
    self._new_dim = Dimension(dim_name, len(xs))
    input_shape = xs[0].shape
    for x in xs:
      if x.shape != xs[0].shape:
        raise ValueError(
            "inputs to stack must have the same shape, got %s" % xs)
    output_shape = Shape(
        input_shape.dims[:axis] + [self._new_dim]+ input_shape.dims[axis:])
    self._outputs = [Tensor(self, output_shape, xs[0].dtype)]

    self._splittable_dims, self._unsplittable_dims = (
        self._initialize_splittable_and_unsplittable_dims(
            "splittable", [dim_name]))

  def gradient(self, grad_ys):
    return unstack(grad_ys[0], self._new_dim)

  def lower(self, lowering):
    mesh_impl = lowering.mesh_impl(self)
    if mesh_impl.tensor_dimension_to_mesh_axis(self._new_dim) is not None:
      raise ValueError("can't stack along split axis")
    inputs = [lowering.tensors[t] for t in self._inputs]
    def slicewise_fn(*args):
      return tf.stack(args, axis=self._axis)
    ret = mesh_impl.slicewise(slicewise_fn, *inputs)
    lowering.set_tensor_lowering(self.outputs[0], ret)


def stack(xs, dim_name, axis=0, name=None):
  """Stack multiple Tensors to make a new dimension.

  Args:
    xs: a list of Tensors with identical shapes.
    dim_name: a string (name of the new dimension)
    axis: an integer (index of the new dimension in the output shape)
    name: an optional string

  Returns:
    a Tensor
  """
  if axis < 0:
    axis = xs[0].shape.ndims + 1 + axis
  ret = StackOperation(xs, dim_name, axis, name).outputs[0]
  return ret


class UnstackOperation(Operation):
  """Split into multiple Tensors, eliminating a dimension."""

  def __init__(self, x, dim, name=None):
    super(UnstackOperation, self).__init__([x], name=name or "unstack")
    self._dim = dim
    self._axis = x.shape.dims.index(dim)
    output_shape = x.shape - dim
    self._outputs = [
        Tensor(self, output_shape, x.dtype, index=i) for i in xrange(dim.size)]

    self._splittable_dims, self._unsplittable_dims = (
        self._initialize_splittable_and_unsplittable_dims(
            "splittable", [dim.name]))

  def gradient(self, grad_ys):
    return [stack(grad_ys, self._dim.name, self._axis)]

  def lower(self, lowering):
    mesh_impl = lowering.mesh_impl(self)
    if mesh_impl.tensor_dimension_to_mesh_axis(self._dim) is not None:
      raise ValueError("can't unstack along split axis")
    def slicewise_fn(x):
      return tuple(tf.unstack(x, num=self._dim.size, axis=self._axis))
    output_values = mesh_impl.slicewise(
        slicewise_fn, lowering.tensors[self._inputs[0]])
    for t, v in zip(self.outputs, list(output_values)):
      lowering.set_tensor_lowering(t, v)


def unstack(x, dim, name=None):
  """Split into multiple Tensors, eliminating a dimension.

  Args:
    x: a Tensor
    dim: a Dimension
    name: an optional string

  Returns:
    a list of dim.size Tensors, each with shape (x.shape - dim)
  """
  return UnstackOperation(x, dim, name).outputs


def cumsum(x, dim, exclusive=False):
  """Cumulative sum.

  Args:
    x: a Tensor
    dim: a Dimension
    exclusive: a boolean

  Returns:
    a Tensor with the same shape as x.
  """
  with tf.variable_scope("cumsum"):
    new_name = "tmp_dim_cumsum"
    new_dim = Dimension(new_name, dim.size)
    new_shape = x.shape.rename_dimension(dim.name, new_name)
    comparator = less if exclusive else less_equal
    m = cast(
        comparator(mtf_range(x.mesh, dim, dtype=tf.float32),
                   mtf_range(x.mesh, new_dim, dtype=tf.float32)), x.dtype)
    ret = einsum([x, m], output_shape=new_shape)
    return reshape(ret, x.shape)


def _einsum_helper(input_shapes, output_shape, mesh_impl):
  """Returns slicewise function and reduced mesh dimensions.

  Assumes the output shape contains no new dimensions.

  Args:
    input_shapes: a list of Shapes
    output_shape: a Shape
    mesh_impl: a MeshImpl
  Returns:
    einsum_slice_fn: a function from tf.Tensors to tf.Tensor
    reduced_mesh_axes: a list of integers
  """
  input_shape_union = _shape_union(input_shapes)
  total_num_dims = input_shape_union.ndims
  # list of input shapes that contain all dimensions.
  full_shapes = [
      s for s in input_shapes + [output_shape] if s.ndims == total_num_dims]
  full_shape = full_shapes[0] if full_shapes else input_shape_union
  reduce_slice_fn, reduced_mesh_axes = _reduce_helper(
      full_shape, output_shape, mesh_impl.tensor_layout(full_shape))
  def einsum_slice_fn_naive(*slices):
    # naive einsum implementation where we broadcast all inputs to the full
    # shape, multiply componentwise, then reduce.
    return reduce_slice_fn(functools.reduce(tf.multiply, [
        _expand_dims(x, input_shape, full_shape)
        for x, input_shape in zip(slices, input_shapes)]))
  if full_shapes:
    # it is not wasteful of space to broadcast fully and then reduce.
    # this helps to avoid some inefficient GPU implementations.
    einsum_slice_fn = einsum_slice_fn_naive
  else:
    # call tf.einsum
    equation = _einsum_equation(input_shapes, output_shape)
    def einsum_slice_fn(*slices):
      if slices[0].dtype.is_floating:
        return mesh_impl.einsum(equation, *slices)
      else:
        return einsum_slice_fn_naive(*slices)
  return einsum_slice_fn, reduced_mesh_axes


class EinsumOperation(Operation):
  """Einstein summation (matmul, etc).

  The equation follows the dimensions in the input and output shapes.

  Every dimension must occur in at least two of the input/output Tensors.
  i.e. no new dimensions in the output, and no reduction of dimensions that
  occur in only one input.
  """

  def __init__(self, inputs, output_shape, name=None):
    super(EinsumOperation, self).__init__(inputs, name=name or "einsum")
    if not inputs:
      raise ValueError("Einsum needs at least one input")
    for x in inputs:
      if x.dtype != inputs[0].dtype:
        raise ValueError("Input dtypes must be equal got %s"
                         % ([y.dtype for y in inputs],))
    self._outputs = [Tensor(self, output_shape, inputs[0].dtype)]

  def gradient(self, grad_ys):
    dy = grad_ys[0]
    xs = self.inputs
    ret = []
    for i in xrange(len(self.inputs)):
      ret.append(
          einsum([dy] + [xs[j] for j in xrange(len(xs)) if j != i], xs[i].shape)
      )
    return ret

  def lower(self, lowering):
    mesh_impl = lowering.mesh_impl(self)
    xs = self.inputs
    input_shape_set = set(sum([x.shape.dims for x in xs], []))
    output_shape = self.outputs[0].shape
    intersection_shape = Shape(
        [d for d in output_shape.dims if d in input_shape_set])
    einsum_slice_fn, reduced_mesh_axes = _einsum_helper(
        [x.shape for x in self.inputs], intersection_shape, mesh_impl)
    y = mesh_impl.slicewise(
        einsum_slice_fn, *[lowering.tensors[x] for x in self.inputs])
    if reduced_mesh_axes:
      def add_counter_fn():
        lowering.add_counter(
            "allreduce/%s/einsum_op" % reduced_mesh_axes,
            mesh_impl.laid_out_size(intersection_shape))
      y = LazyAllreduceSum(
          mesh_impl, y, reduced_mesh_axes, add_counter_fn=add_counter_fn)
    # broadcast from intersection_shape to output_shape
    if intersection_shape != output_shape:
      y = mesh_impl.broadcast_impl(y, intersection_shape, output_shape)
    lowering.set_tensor_lowering(self.outputs[0], y)
    computation_shape = Shape(list(input_shape_set))
    lowering.add_counter("einsum", mesh_impl.laid_out_size(computation_shape))
    lowering.add_counter("einsum_unique", computation_shape.size)


class Conv2dOperation(Operation):
  """like tf.nn.conv2d.

  Always data format "NHWC".
  # TODO(nikip): support dilations
  Always dilation rate of 1
  padding: "SAME" or "VALID"

  TODO(noam): implement more options.
  """

  def __init__(self, conv_input, conv_filter, strides, padding, name=None):
    super(Conv2dOperation, self).__init__(
        [conv_input, conv_filter], name=name or "conv2d")
    self._padding = padding
    self._batch_dims = conv_input.shape.dims[:-3]
    self._in_h_dim, self._in_w_dim, self._in_dim = conv_input.shape.dims[-3:]
    self._fh_dim, self._fw_dim = conv_filter.shape.dims[:2]
    f_in_dim, self._out_dim = conv_filter.shape.dims[2:]
    if f_in_dim != self._in_dim:
      raise ValueError("Dimensions do not match input=%s filter=%s"
                       % (conv_input, conv_filter))
    out_h = self._in_h_dim.size
    out_w = self._in_w_dim.size
    if padding == "VALID":
      out_h -= (self._fh_dim.size - 1)
      out_w -= (self._fw_dim.size - 1)

    self._strides = strides
    if strides is not None:
      out_h //= strides[1]
      out_w //= strides[2]
    self._out_h_dim = Dimension(self._in_h_dim.name, out_h)
    self._out_w_dim = Dimension(self._in_w_dim.name, out_w)
    output_shape = Shape(
        self._batch_dims + [self._out_h_dim, self._out_w_dim, self._out_dim])
    self._outputs = [Tensor(self, output_shape, conv_input.dtype)]

    unsplittable_dims = [self._in_h_dim, self._in_w_dim, self._fh_dim,
                         self._fw_dim]
    self._splittable_dims, self._unsplittable_dims = (
        self._initialize_splittable_and_unsplittable_dims(
            "splittable", [dim.name for dim in unsplittable_dims]))

  def gradient(self, grad_ys):
    dy = grad_ys[0]
    conv_input, conv_filter = self.inputs
    return [
        conv2d_backprop_input(self._inputs[0].shape,
                              conv_filter,
                              dy,
                              self._strides,
                              self._padding),
        conv2d_backprop_filter(conv_input,
                               self._inputs[1].shape,
                               dy,
                               self._strides,
                               self._padding)]

  def lower(self, lowering):
    mesh_impl = lowering.mesh_impl(self)
    conv_input, conv_filter = self.inputs
    if mesh_impl.tensor_dimension_to_mesh_axis(self._in_h_dim) is not None:
      raise ValueError("can't slice along dimension h")
    if mesh_impl.tensor_dimension_to_mesh_axis(self._in_w_dim) is not None:
      raise ValueError("can't slice along dimension w")
    if mesh_impl.tensor_dimension_to_mesh_axis(self._fh_dim) is not None:
      raise ValueError("can't slice along dimension fh")
    if mesh_impl.tensor_dimension_to_mesh_axis(self._fw_dim) is not None:
      raise ValueError("can't slice along dimension fw")
    def tf_fn(tf_input, tf_filter):
      output = tf.nn.conv2d(
          _tf_flatten_batch_dims(tf_input, 3),
          tf_filter, self._strides, self._padding)
      return _tf_restore_batch_dims(output, 3, tf_input)
    y = mesh_impl.slicewise(
        tf_fn, lowering.tensors[conv_input], lowering.tensors[conv_filter])
    # reducing out input channels - may need to allreduce
    in_mesh_axis = mesh_impl.tensor_dimension_to_mesh_axis(self._in_dim)
    if in_mesh_axis is not None:
      def add_counter_fn():
        lowering.add_counter(
            "allreduce/%s/conv2d_op" % [in_mesh_axis],
            mesh_impl.laid_out_size(self.outputs[0].shape))
      y = LazyAllreduceSum(mesh_impl, y, [in_mesh_axis], add_counter_fn)
    lowering.set_tensor_lowering(self.outputs[0], y)
    computation_shape = _shape_union([conv_filter.shape, self.outputs[0].shape])
    lowering.add_counter("conv2d/forward",
                         mesh_impl.laid_out_size(computation_shape))
    lowering.add_counter("conv2d_unique/forward", computation_shape.size)


class Conv2or3dBackpropInputOperation(Operation):
  """like tf.nn.conv2d/conv3d_backprop_input."""

  def __init__(self, conv_dimension, is_transpose,
               input_shape, conv_filter, dy, strides, padding, name=None):
    assert conv_dimension in [2, 3]
    self._trans = "_trans" if is_transpose else ""
    default_name = "conv%dd%s_backprop" % (conv_dimension, self._trans)
    super(Conv2or3dBackpropInputOperation, self).__init__(
        [dy, conv_filter], name=name or default_name)

    self._conv_dimension = conv_dimension
    self._is_transpose = is_transpose
    self._padding = padding
    self._strides = strides
    self._input_shape = input_shape
    self._outputs = [Tensor(self, input_shape, dy.dtype)]
    self._num_nonbatch_dims = conv_dimension + 1

    # Rerun to take the new output into account.
    self._splittable_dims, self._unsplittable_dims = (
        self._initialize_all_dimensions_as_splittable())

  def lower(self, lowering):
    mesh_impl = lowering.mesh_impl(self)
    dy, conv_filter = self.inputs
    input_sizes = mesh_impl.slice_shape(self.outputs[0].shape)
    input_sizes = [list_product(input_sizes[:-self._num_nonbatch_dims])] + (
        input_sizes[-self._num_nonbatch_dims:])

    if self._is_transpose:
      if self._conv_dimension == 2:
        backprop_fn = tf.nn.conv2d
      else:
        backprop_fn = tf.nn.conv3d
      def tf_fn(tf_dy, tf_filter):
        return _tf_restore_batch_dims(
            backprop_fn(
                _tf_flatten_batch_dims(tf_dy, self._num_nonbatch_dims),
                tf_filter,
                self._strides, self._padding),
            self._num_nonbatch_dims, tf_dy)
      dx = mesh_impl.slicewise(
          tf_fn, lowering.tensors[dy], lowering.tensors[conv_filter])

    else:  # if not self._is_transpose:
      if self._conv_dimension == 2:
        backprop_fn = tf.nn.conv2d_backprop_input
      else:
        backprop_fn = conv3d_backprop_input_v2
      def tf_fn(tf_dy, tf_filter):
        return _tf_restore_batch_dims(
            backprop_fn(
                input_sizes, tf_filter,
                _tf_flatten_batch_dims(tf_dy, self._num_nonbatch_dims),
                self._strides, self._padding),
            self._num_nonbatch_dims, tf_dy)
      dx = mesh_impl.slicewise(
          tf_fn, lowering.tensors[dy], lowering.tensors[conv_filter])

    # reducing out output channels - may need to allreduce
    out_mesh_axis = mesh_impl.tensor_dimension_to_mesh_axis(dy.shape.dims[-1])
    if out_mesh_axis is not None:
      def add_counter_fn():
        lowering.add_counter(
            "allreduce/%s/conv%dd%s_op" % (
                [out_mesh_axis], self._conv_dimension, self._trans),
            mesh_impl.laid_out_size(self.outputs[0].shape))
      dx = LazyAllreduceSum(mesh_impl, dx, [out_mesh_axis], add_counter_fn)
    lowering.set_tensor_lowering(self.outputs[0], dx)
    computation_shape = _shape_union([conv_filter.shape, dy.shape])
    lowering.add_counter(
        "conv%dd%s/backprop_input" % (self._conv_dimension, self._trans),
        mesh_impl.laid_out_size(computation_shape))
    lowering.add_counter(
        "conv%dd%s_unique/backprop_input" % (self._conv_dimension, self._trans),
        computation_shape.size)


def conv2d_backprop_input(input_shape,
                          conv_filter,
                          dy,
                          strides,
                          padding, name=None):
  return Conv2or3dBackpropInputOperation(2, False,
                                         input_shape,
                                         conv_filter,
                                         dy,
                                         strides,
                                         padding,
                                         name=name).outputs[0]


class Conv2or3dBackpropFilterOperation(Operation):
  """Like tf.nn.conv2d_backprop_filter."""

  def __init__(self, conv_dimension, is_transpose,
               conv_input, filter_shape, dy, strides, padding, name=None):
    assert conv_dimension in [2, 3]
    self._trans = "_trans" if is_transpose else ""
    default_name = "conv%dd%s_backprop_filter" % (conv_dimension, self._trans)
    super(Conv2or3dBackpropFilterOperation, self).__init__(
        [conv_input, dy], name=name or default_name)

    self._conv_dimension = conv_dimension
    self._is_transpose = is_transpose
    self._padding = padding
    self._strides = strides
    self._filter_shape = filter_shape
    self._outputs = [Tensor(self, filter_shape, dy.dtype)]
    self._num_nonbatch_dims = conv_dimension + 1

    # Rerun to take the new output into account.
    self._splittable_dims, self._unsplittable_dims = (
        self._initialize_all_dimensions_as_splittable())

  def lower(self, lowering):
    mesh_impl = lowering.mesh_impl(self)
    conv_input, dy = self.inputs
    filter_sizes = mesh_impl.slice_shape(self.outputs[0].shape)

    if self._conv_dimension == 2:
      backprop_fn = tf.nn.conv2d_backprop_filter
    else:
      backprop_fn = conv3d_backprop_filter_v2

    def tf_fn(tf_input, tf_dy):
      if self._is_transpose:
        y, x = tf_input, tf_dy
      else:
        x, y = tf_input, tf_dy
      return backprop_fn(
          _tf_flatten_batch_dims(x, self._num_nonbatch_dims),
          filter_sizes,
          _tf_flatten_batch_dims(y, self._num_nonbatch_dims),
          self._strides,
          self._padding)

    df = mesh_impl.slicewise(
        tf_fn, lowering.tensors[conv_input], lowering.tensors[dy])

    # reducing out batch dimensions - may need to allreduce
    reduced_mesh_axes = [
        mesh_impl.tensor_dimension_to_mesh_axis(d)
        for d in dy.shape.dims[:-self._num_nonbatch_dims]]
    reduced_mesh_axes = [a for a in reduced_mesh_axes if a is not None]

    if reduced_mesh_axes:
      def add_counter_fn():
        lowering.add_counter(
            "allreduce/%s/conv%dd%s_backprop_filter" % (
                reduced_mesh_axes, self._conv_dimension, self._trans),
            mesh_impl.laid_out_size(self.outputs[0].shape))
      df = LazyAllreduceSum(mesh_impl, df, reduced_mesh_axes, add_counter_fn)

    lowering.set_tensor_lowering(self.outputs[0], df)
    computation_shape = _shape_union([self.outputs[0].shape, dy.shape])
    lowering.add_counter("conv%dd%s/backprop_filter" % (self._conv_dimension,
                                                        self._trans),
                         mesh_impl.laid_out_size(computation_shape))
    lowering.add_counter(
        "conv%dd%s_unique/backprop_filter" % (self._conv_dimension,
                                              self._trans),
        computation_shape.size)


def conv2d_backprop_filter(conv_input,
                           filter_shape,
                           dy,
                           strides,
                           padding, name=None):
  return Conv2or3dBackpropFilterOperation(2, False,
                                          conv_input,
                                          filter_shape,
                                          dy,
                                          strides,
                                          padding,
                                          name=name).outputs[0]


class Conv3dOperation(Operation):
  """like tf.nn.conv3d.

  Currently we assume that the data format is always "NDHWC".
  # TODO(lehou): support more options such as dilation.
  Always dilation rate of 1
  padding: "SAME" or "VALID"
  """

  def __init__(self, conv_input, conv_filter, strides, padding, name=None):
    super(Conv3dOperation, self).__init__(
        [conv_input, conv_filter], name=name or "conv3d")
    self._padding = padding
    self._batch_dims = conv_input.shape.dims[:-4]
    self._in_d_dim, self._in_h_dim, self._in_w_dim, self._in_dim = (
        conv_input.shape.dims[-4:])
    self._fd_dim, self._fh_dim, self._fw_dim = conv_filter.shape.dims[:3]
    f_in_dim, self._out_dim = conv_filter.shape.dims[3:]
    if f_in_dim != self._in_dim:
      raise ValueError("Dimensions do not match input=%s filter=%s"
                       % (conv_input, conv_filter))
    out_d = self._in_d_dim.size
    out_h = self._in_h_dim.size
    out_w = self._in_w_dim.size
    if padding == "VALID":
      out_d -= (self._fd_dim.size - 1)
      out_h -= (self._fh_dim.size - 1)
      out_w -= (self._fw_dim.size - 1)

    self._strides = strides
    if strides is not None:
      out_d //= strides[1]
      out_h //= strides[2]
      out_w //= strides[3]
    self._out_d_dim = Dimension(self._in_d_dim.name, out_d)
    self._out_h_dim = Dimension(self._in_h_dim.name, out_h)
    self._out_w_dim = Dimension(self._in_w_dim.name, out_w)
    output_shape = Shape(
        self._batch_dims + [self._out_d_dim, self._out_h_dim,
                            self._out_w_dim, self._out_dim])
    self._outputs = [Tensor(self, output_shape, conv_input.dtype)]

    unsplittable_dims = [self._in_d_dim, self._in_h_dim, self._in_w_dim,
                         self._fd_dim, self._fh_dim, self._fw_dim]
    self._splittable_dims, self._unsplittable_dims = (
        self._initialize_splittable_and_unsplittable_dims(
            "splittable", [dim.name for dim in unsplittable_dims]))

  def gradient(self, grad_ys):
    dy = grad_ys[0]
    conv_input, conv_filter = self.inputs
    return [
        conv3d_backprop_input(self._inputs[0].shape,
                              conv_filter,
                              dy,
                              self._strides,
                              self._padding),
        conv3d_backprop_filter(conv_input,
                               self._inputs[1].shape,
                               dy,
                               self._strides,
                               self._padding)]

  def lower(self, lowering):
    mesh_impl = lowering.mesh_impl(self)
    conv_input, conv_filter = self.inputs
    if mesh_impl.tensor_dimension_to_mesh_axis(self._in_d_dim) is not None:
      raise ValueError("can't slice along dimension d")
    if mesh_impl.tensor_dimension_to_mesh_axis(self._in_h_dim) is not None:
      raise ValueError("can't slice along dimension h")
    if mesh_impl.tensor_dimension_to_mesh_axis(self._in_w_dim) is not None:
      raise ValueError("can't slice along dimension w")
    if mesh_impl.tensor_dimension_to_mesh_axis(self._fd_dim) is not None:
      raise ValueError("can't slice along dimension fd")
    if mesh_impl.tensor_dimension_to_mesh_axis(self._fh_dim) is not None:
      raise ValueError("can't slice along dimension fh")
    if mesh_impl.tensor_dimension_to_mesh_axis(self._fw_dim) is not None:
      raise ValueError("can't slice along dimension fw")
    def tf_fn(tf_input, tf_filter):
      output = tf.nn.conv3d(
          _tf_flatten_batch_dims(tf_input, 4),
          tf_filter, self._strides, self._padding)
      return _tf_restore_batch_dims(output, 4, tf_input)
    y = mesh_impl.slicewise(
        tf_fn, lowering.tensors[conv_input], lowering.tensors[conv_filter])
    # reducing out input channels - may need to allreduce
    in_mesh_axis = mesh_impl.tensor_dimension_to_mesh_axis(self._in_dim)
    if in_mesh_axis is not None:
      def add_counter_fn():
        lowering.add_counter(
            "allreduce/%s/conv3d_op" % [in_mesh_axis],
            mesh_impl.laid_out_size(self.outputs[0].shape))
      y = LazyAllreduceSum(mesh_impl, y, [in_mesh_axis], add_counter_fn)
    lowering.set_tensor_lowering(self.outputs[0], y)
    computation_shape = _shape_union([conv_filter.shape, self.outputs[0].shape])
    lowering.add_counter("conv3d/forward",
                         mesh_impl.laid_out_size(computation_shape))
    lowering.add_counter("conv3d_unique/forward", computation_shape.size)


def conv3d_backprop_input(input_shape,
                          conv_filter,
                          dy,
                          strides,
                          padding, name=None):
  return Conv2or3dBackpropInputOperation(3, False,
                                         input_shape,
                                         conv_filter,
                                         dy,
                                         strides,
                                         padding,
                                         name=name).outputs[0]


def conv3d_backprop_filter(conv_input,
                           filter_shape,
                           dy,
                           strides,
                           padding, name=None):
  return Conv2or3dBackpropFilterOperation(3, False,
                                          conv_input,
                                          filter_shape,
                                          dy,
                                          strides,
                                          padding,
                                          name=name).outputs[0]


class Conv2dTransposeOperation(Operation):
  """like tf.nn.conv2d_transpose.

  Currently we assume that the data format is always "NHWC".
  # TODO(lehou): support more options such as dilation.
  Always dilation rate of 1
  padding: "SAME" or "VALID"
  """

  def __init__(self, conv_input, conv_filter, strides, padding, name=None):
    super(Conv2dTransposeOperation, self).__init__(
        [conv_input, conv_filter], name=name or "conv2d_transpose")
    self._padding = padding
    self._batch_dims = conv_input.shape.dims[:-3]
    self._in_h_dim, self._in_w_dim, self._in_dim = conv_input.shape.dims[-3:]
    self._fh_dim, self._fw_dim = conv_filter.shape.dims[:2]

    # Filter shape is transposed.
    self._out_dim, f_in_dim = conv_filter.shape.dims[2:]
    if f_in_dim != self._in_dim:
      raise ValueError("Dimensions do not match input=%s filter=%s"
                       % (conv_input, conv_filter))

    # compute output shape.
    # now we assume the padding doesn't change the output shape.
    # TODO(lehou): work out the output shape in general cases.
    out_h = self._in_h_dim.size
    out_w = self._in_w_dim.size
    self._strides = strides
    if strides is not None:
      out_h *= strides[1]
      out_w *= strides[2]

    # name output shape.
    self._out_h_dim = Dimension(self._in_h_dim.name, out_h)
    self._out_w_dim = Dimension(self._in_w_dim.name, out_w)
    output_shape = Shape(self._batch_dims + [
        self._out_h_dim, self._out_w_dim, self._out_dim])
    self._outputs = [Tensor(self, output_shape, conv_input.dtype)]

    unsplittable_dims = [self._in_h_dim, self._in_w_dim,
                         self._fh_dim, self._fw_dim]
    self._splittable_dims, self._unsplittable_dims = (
        self._initialize_splittable_and_unsplittable_dims(
            "splittable", [dim.name for dim in unsplittable_dims]))

  def gradient(self, grad_ys):
    dy = grad_ys[0]
    conv_input, conv_filter = self.inputs
    return [
        conv2d_transpose_backprop_input(self._inputs[0].shape,
                                        conv_filter,
                                        dy,
                                        self._strides,
                                        self._padding),
        conv2d_transpose_backprop_filter(conv_input,
                                         self._inputs[1].shape,
                                         dy,
                                         self._strides,
                                         self._padding)]

  def lower(self, lowering):
    mesh_impl = lowering.mesh_impl(self)
    conv_input, conv_filter = self.inputs
    if mesh_impl.tensor_dimension_to_mesh_axis(self._in_h_dim) is not None:
      raise ValueError("can't slice along dimension h")
    if mesh_impl.tensor_dimension_to_mesh_axis(self._in_w_dim) is not None:
      raise ValueError("can't slice along dimension w")
    if mesh_impl.tensor_dimension_to_mesh_axis(self._fh_dim) is not None:
      raise ValueError("can't slice along dimension fh")
    if mesh_impl.tensor_dimension_to_mesh_axis(self._fw_dim) is not None:
      raise ValueError("can't slice along dimension fw")

    # run conv2d_transpose in each slice.
    def tf_fn(tf_input, tf_filter):
      """conv2d_transpose in tensorflow."""
      # Get the output shape.
      # Here, we compute flattened batch size from tf_input, since there can be
      # split along batch dimensions.
      flattened_batch_size = 1
      for dim in tf_input.shape[:-3]:
        flattened_batch_size *= dim
      flattened_output_shape = [
          flattened_batch_size, self._out_h_dim.size,
          self._out_w_dim.size, self._out_dim.size]

      output = tf.nn.conv2d_backprop_input(
          flattened_output_shape, tf_filter,
          _tf_flatten_batch_dims(tf_input, 3),
          self._strides, self._padding)
      return _tf_restore_batch_dims(output, 3, tf_input)

    y = mesh_impl.slicewise(
        tf_fn, lowering.tensors[conv_input], lowering.tensors[conv_filter])

    # reducing out input channels - may need to allreduce
    in_mesh_axis = mesh_impl.tensor_dimension_to_mesh_axis(self._in_dim)
    if in_mesh_axis is not None:
      def add_counter_fn():
        lowering.add_counter(
            "allreduce/%s/conv2d_transpose_op" % [in_mesh_axis],
            mesh_impl.laid_out_size(self.outputs[0].shape))
      y = LazyAllreduceSum(mesh_impl, y, [in_mesh_axis], add_counter_fn)
    lowering.set_tensor_lowering(self.outputs[0], y)
    computation_shape = _shape_union([conv_filter.shape, self.outputs[0].shape])
    lowering.add_counter("conv2d_transpose/forward",
                         mesh_impl.laid_out_size(computation_shape))
    lowering.add_counter("conv2d_transpose_unique/forward",
                         computation_shape.size)


def conv2d_transpose_backprop_input(input_shape,
                                    conv_filter,
                                    dy,
                                    strides,
                                    padding, name=None):
  return Conv2or3dBackpropInputOperation(2, True,
                                         input_shape,
                                         conv_filter,
                                         dy,
                                         strides,
                                         padding,
                                         name=name).outputs[0]


def conv2d_transpose_backprop_filter(conv_input,
                                     filter_shape,
                                     dy,
                                     strides,
                                     padding, name=None):
  return Conv2or3dBackpropFilterOperation(2, True,
                                          conv_input,
                                          filter_shape,
                                          dy,
                                          strides,
                                          padding,
                                          name=name).outputs[0]


class Conv3dTransposeOperation(Operation):
  """like tf.nn.conv3d_transpose.

  Currently we assume that the data format is always "NDHWC".
  # TODO(lehou): support more options such as dilation.
  Always dilation rate of 1
  padding: "SAME" or "VALID"
  """

  def __init__(self, conv_input, conv_filter, strides, padding, name=None):
    super(Conv3dTransposeOperation, self).__init__(
        [conv_input, conv_filter], name=name or "conv3d_transpose")
    self._padding = padding
    self._batch_dims = conv_input.shape.dims[:-4]
    self._in_d_dim, self._in_h_dim, self._in_w_dim, self._in_dim = (
        conv_input.shape.dims[-4:])
    self._fd_dim, self._fh_dim, self._fw_dim = conv_filter.shape.dims[:3]

    # Filter shape is transposed.
    self._out_dim, f_in_dim = conv_filter.shape.dims[3:]
    if f_in_dim != self._in_dim:
      raise ValueError("Dimensions do not match input=%s filter=%s"
                       % (conv_input, conv_filter))

    # compute output shape.
    # now we assume the padding doesn't change the output shape.
    # TODO(lehou): work out the output shape in general cases.
    out_d = self._in_d_dim.size
    out_h = self._in_h_dim.size
    out_w = self._in_w_dim.size
    self._strides = strides
    if strides is not None:
      out_d *= strides[1]
      out_h *= strides[2]
      out_w *= strides[3]

    # name output shape.
    self._out_d_dim = Dimension(self._in_d_dim.name, out_d)
    self._out_h_dim = Dimension(self._in_h_dim.name, out_h)
    self._out_w_dim = Dimension(self._in_w_dim.name, out_w)
    output_shape = Shape(self._batch_dims + [self._out_d_dim, self._out_h_dim,
                                             self._out_w_dim, self._out_dim])
    self._outputs = [Tensor(self, output_shape, conv_input.dtype)]

    unsplittable_dims = [self._in_d_dim, self._in_h_dim, self._in_w_dim,
                         self._fd_dim, self._fh_dim, self._fw_dim]
    self._splittable_dims, self._unsplittable_dims = (
        self._initialize_splittable_and_unsplittable_dims(
            "splittable", [dim.name for dim in unsplittable_dims]))

  def gradient(self, grad_ys):
    dy = grad_ys[0]
    conv_input, conv_filter = self.inputs
    return [
        conv3d_transpose_backprop_input(self._inputs[0].shape,
                                        conv_filter,
                                        dy,
                                        self._strides,
                                        self._padding),
        conv3d_transpose_backprop_filter(conv_input,
                                         self._inputs[1].shape,
                                         dy,
                                         self._strides,
                                         self._padding)]

  def lower(self, lowering):
    mesh_impl = lowering.mesh_impl(self)
    conv_input, conv_filter = self.inputs
    if mesh_impl.tensor_dimension_to_mesh_axis(self._in_d_dim) is not None:
      raise ValueError("can't slice along dimension d")
    if mesh_impl.tensor_dimension_to_mesh_axis(self._in_h_dim) is not None:
      raise ValueError("can't slice along dimension h")
    if mesh_impl.tensor_dimension_to_mesh_axis(self._in_w_dim) is not None:
      raise ValueError("can't slice along dimension w")
    if mesh_impl.tensor_dimension_to_mesh_axis(self._fd_dim) is not None:
      raise ValueError("can't slice along dimension fd")
    if mesh_impl.tensor_dimension_to_mesh_axis(self._fh_dim) is not None:
      raise ValueError("can't slice along dimension fh")
    if mesh_impl.tensor_dimension_to_mesh_axis(self._fw_dim) is not None:
      raise ValueError("can't slice along dimension fw")

    # run conv3d_transpose in each slice.
    def tf_fn(tf_input, tf_filter):
      """conv3d_transpose in tensorflow."""
      # Get the output shape.
      # Here, we compute flattened batch size from tf_input, since there can be
      # split along batch dimensions.
      flattened_batch_size = 1
      for dim in tf_input.shape[:-4]:
        flattened_batch_size *= dim
      flattened_output_shape = [flattened_batch_size,
                                self._out_d_dim.size, self._out_h_dim.size,
                                self._out_w_dim.size, self._out_dim.size]

      output = conv3d_backprop_input_v2(
          flattened_output_shape, tf_filter,
          _tf_flatten_batch_dims(tf_input, 4),
          self._strides, self._padding)
      return _tf_restore_batch_dims(output, 4, tf_input)

    y = mesh_impl.slicewise(
        tf_fn, lowering.tensors[conv_input], lowering.tensors[conv_filter])

    # reducing out input channels - may need to allreduce
    in_mesh_axis = mesh_impl.tensor_dimension_to_mesh_axis(self._in_dim)
    if in_mesh_axis is not None:
      def add_counter_fn():
        lowering.add_counter(
            "allreduce/%s/conv3d_transpose_op" % [in_mesh_axis],
            mesh_impl.laid_out_size(self.outputs[0].shape))
      y = LazyAllreduceSum(mesh_impl, y, [in_mesh_axis], add_counter_fn)
    lowering.set_tensor_lowering(self.outputs[0], y)
    computation_shape = _shape_union([conv_filter.shape, self.outputs[0].shape])
    lowering.add_counter("conv3d_transpose/forward",
                         mesh_impl.laid_out_size(computation_shape))
    lowering.add_counter("conv3d_transpose_unique/forward",
                         computation_shape.size)


def conv3d_transpose_backprop_input(input_shape,
                                    conv_filter,
                                    dy,
                                    strides,
                                    padding, name=None):
  return Conv2or3dBackpropInputOperation(3, True,
                                         input_shape,
                                         conv_filter,
                                         dy,
                                         strides,
                                         padding,
                                         name=name).outputs[0]


def conv3d_transpose_backprop_filter(conv_input,
                                     filter_shape,
                                     dy,
                                     strides,
                                     padding, name=None):
  return Conv2or3dBackpropFilterOperation(3, True,
                                          conv_input,
                                          filter_shape,
                                          dy,
                                          strides,
                                          padding,
                                          name=name).outputs[0]


class ShiftOperation(Operation):
  """Shift by a static offset in one dimension."""

  def __init__(self, x, offset, dim, wrap, name=None):
    """Create a shift operation.

    Shift x right by +offset in dimension dim.
    If offset is negative, shift left.
    If wrap is true then wrap-around.  Else, pad with zeros.

    Args:
      x: a Tensor
      offset: an integer
      dim: a Dimension of x
      wrap: a boolean - whether to wrap or pad.
      name: an optional string
    """
    super(ShiftOperation, self).__init__([x], name=name or "shift")
    self._dim = dim
    self._axis = x.shape.dims.index(dim)
    self._offset = offset
    self._wrap = wrap
    self._outputs = [Tensor(self, x.shape, x.dtype)]

  def gradient(self, grad_ys):
    return [shift(grad_ys[0], -self._offset, self._dim, self._wrap)]

  def lower(self, lowering):
    mesh_impl = lowering.mesh_impl(self)
    mesh_axis = mesh_impl.tensor_dimension_to_mesh_axis(self._dim)
    inputs = self._inputs[0]
    ndims = self._inputs[0].shape.ndims
    axis = self._axis
    dim = self._dim
    lowered_x = lowering.tensors[inputs]
    if not self._wrap and abs(self._offset) >= dim.size:
      lowering.set_tensor_lowering(
          self.outputs[0],
          mesh_impl.slicewise(tf.zeros_like, lowered_x))
      return
    def my_slice(x, start, size):
      assert size >= 0
      begin = [0] * axis + [start] + [0] * (ndims - axis - 1)
      size = [-1] * axis + [size] + [-1] * (ndims - axis - 1)
      return tf.slice(x, begin, size)
    if mesh_axis is None:
      def slicewise_fn(x):
        """Slicewise function."""
        def my_pad(s, begin_pad, end_pad):
          paddings = ([[0, 0]] * axis + [[begin_pad, end_pad]]
                      + [[0, 0]] * (ndims - axis - 1))
          return tf.pad(s, paddings)
        if self._wrap:
          offset = self._offset % dim.size
          return tf.concat([my_slice(x, dim.size - offset, offset),
                            my_slice(x, 0, dim.size - offset)], axis=axis)
        elif self._offset > 0:
          return my_pad(
              my_slice(x, 0, dim.size - self._offset), self._offset, 0)
        else:
          neg_offset = -self._offset
          return my_pad(
              my_slice(x, neg_offset, dim.size - neg_offset), 0, neg_offset)
      lowered_y = mesh_impl.slicewise(slicewise_fn, lowered_x)
    else:
      mesh_dim_size = mesh_impl.shape.dims[mesh_axis].size
      tensor_dim_size = self._dim.size
      block_size = tensor_dim_size // mesh_dim_size
      odiv = self._offset // block_size
      omod = self._offset % block_size
      laid_out_size = mesh_impl.laid_out_size(inputs.shape)
      if omod == 0:
        # shift by an integral number of processors.
        lowered_y = mesh_impl.shift_by_n_processors(
            lowered_x, mesh_axis, odiv, self._wrap)
        lowering.add_counter("shift[%d]" % odiv, laid_out_size)
      else:
        # shift by odiv processors + omod positions
        sliced = mesh_impl.slicewise(
            lambda x: my_slice(x, 0, block_size - omod), lowered_x)
        second_part = mesh_impl.shift_by_n_processors(
            sliced, mesh_axis, odiv, self._wrap)
        lowering.add_counter(
            "shift[%d]" % odiv,
            laid_out_size * (block_size - omod) // block_size)
        sliced = mesh_impl.slicewise(
            lambda x: my_slice(x, block_size - omod, omod), lowered_x)
        first_part = mesh_impl.shift_by_n_processors(
            sliced, mesh_axis, odiv + 1, self._wrap)
        lowered_y = mesh_impl.slicewise(
            lambda a, b: tf.concat([a, b], axis), first_part, second_part)
        lowering.add_counter(
            "shift[%d]" % (odiv + 1), laid_out_size * omod // block_size)
    lowering.set_tensor_lowering(self.outputs[0], lowered_y)


def shift(x, offset, dim, wrap, name=None):
  """Shift operation.

  Shift x right by +offset in dimension dim.

  Args:
    x: a Tensor
    offset: an integer. If negative, shift left instead of right.
    dim: a Dimension of x
    wrap: a boolean - whether to wrap (True) or pad with zeros (False).
    name: an optional string

  Returns:
    a Tensor with the same shape and dtype as x
  """
  return ShiftOperation(x, offset, dim, wrap, name=name).outputs[0]


def dynamic_shift(x, offset, dim, wrap):
  """Shift with dynamic offset.

  Shift x right by +offset in dimension dim.

  Args:
    x: a Tensor
    offset: an Tensor whose shape is a subset of x.shape.dims - [dim]
    dim: a Dimension of x
    wrap: a boolean - whether to wrap (True) or pad with zeros (False).

  Returns:
    a Tensor with the same shape and dtype as x
  """
  if dim not in x.shape.dims:
    raise ValueError("dim must be a dimension of x")
  if dim in offset.shape.dims:
    raise ValueError("dim may not appear in offset")
  for d in offset.shape.dims:
    if d not in x.shape.dims:
      raise ValueError("offset.shape %s must be a subset of x.shape %s"
                       % (offset.shape, x.shape))
  tmp_dim = Dimension("dynamic_shift_tmp", dim.size)
  x_reshaped = replace_dimensions(x, dim, tmp_dim)
  dim_range = mtf_range(x.mesh, dim, dtype=tf.int32)
  tmp_dim_range = mtf_range(x.mesh, tmp_dim, dtype=tf.int32)
  tmp_dim_range_offset = tmp_dim_range + offset
  if wrap:
    tmp_dim_range_offset = mod(tmp_dim_range_offset, dim.size)
  perm = cast(equal(dim_range, tmp_dim_range_offset), x.dtype)
  return einsum([x_reshaped, perm], output_shape=x.shape)


class SliceOperation(Operation):
  """tf.slice.

  We support the slice operation along one axis. Similar to tf.slice, specify
  the begin and size values for the slice_dim.
  """

  def __init__(self, x, begin, size, slice_dim_name, name=None):
    super(SliceOperation, self).__init__([x], name=name or "slice")
    dim_names = x.shape.dimension_names
    self._axis = axis = dim_names.index(slice_dim_name)
    self._begin = begin
    self._slice_dim = Dimension(slice_dim_name, size)
    input_shape = self._inputs[0].shape
    output_shape = Shape(
        input_shape.dims[:axis] + [self._slice_dim] + input_shape.dims[axis+1:])
    self._outputs = [Tensor(self, output_shape, x.dtype)]
    self._splittable_dims, self._unsplittable_dims = (
        self._initialize_splittable_and_unsplittable_dims(
            "splittable", [slice_dim_name]))

  def gradient(self, grad_ys):
    actual_size = self._inputs[0].shape.dims[self._axis].size
    return [
        pad(grad_ys[0],
            [self._begin, actual_size - self._slice_dim.size - self._begin],
            self._slice_dim.name)]

  def lower(self, lowering):
    mesh_impl = lowering.mesh_impl(self)
    if mesh_impl.tensor_dimension_to_mesh_axis(self._slice_dim) is not None:
      raise ValueError("can't slice along split axis")
    inputs = self._inputs[0]
    ndims = self._inputs[0].shape.ndims
    axis = self._axis
    begin = [0] * axis + [self._begin] + [0] * (ndims - axis - 1)
    size = [-1] * axis + [self._slice_dim.size] + [-1] * (ndims - axis - 1)

    def slicewise_fn(x, begin, size):
      return tf.slice(x, begin, size, name="slice")
    y = mesh_impl.slicewise(
        slicewise_fn, lowering.tensors[inputs], begin, size)
    lowering.set_tensor_lowering(self.outputs[0], y)


class PadOperation(Operation):
  """tf.pad.

  Similar to tf.pad but we only pad along one axis given by pad_dim_name
  with values specified by paddings. paddings is a list of two
  values, giving the padding value before and after pad_dim.
  """

  def __init__(self, x, paddings, pad_dim_name, name=None):
    super(PadOperation, self).__init__([x], name=name or "pad")
    assert len(paddings) == 2
    input_shape = self._inputs[0].shape
    dim_names = [dim.name for dim in x.shape.dims]
    if pad_dim_name not in dim_names:
      raise ValueError("Padding dim name %s not found in input." % pad_dim_name)
    self._paddings = paddings
    self._axis = axis = dim_names.index(pad_dim_name)
    output_size = input_shape.dims[axis].size + sum(paddings)
    self._output_dim = Dimension(pad_dim_name, output_size)
    output_shape = Shape(
        input_shape.dims[:axis] +
        [self._output_dim] + input_shape.dims[axis+1:])
    self._outputs = [Tensor(self, output_shape, x.dtype)]
    self._splittable_dims, self._unsplittable_dims = (
        self._initialize_splittable_and_unsplittable_dims(
            "splittable", [pad_dim_name]))

  def gradient(self, grad_ys):
    slice_dim_name = self._output_dim.name
    slice_size = self._inputs[0].shape.dims[self._axis].size
    return [mtf_slice(grad_ys[0], self._paddings[0],
                      slice_size, slice_dim_name)]

  def lower(self, lowering):
    mesh_impl = lowering.mesh_impl(self)
    if mesh_impl.tensor_dimension_to_mesh_axis(self._output_dim) is not None:
      raise ValueError("can't pad along split axis")
    inputs = self._inputs[0]
    ndims = self._inputs[0].shape.ndims
    axis = self._axis
    paddings = [[0, 0]] * axis + [self._paddings] + [[0, 0]]* (ndims - axis - 1)

    def slicewise_fn(x, paddings):
      return tf.pad(x, paddings, name="pad")
    y = mesh_impl.slicewise(
        slicewise_fn, lowering.tensors[inputs], paddings)
    lowering.set_tensor_lowering(self.outputs[0], y)


class OneHotOperation(Operation):
  """Like tf.one_hot.
  """

  def __init__(self, indices, output_dim, on_value, off_value, dtype,
               name=None):
    super(OneHotOperation, self).__init__([indices], name=name or "one_hot")
    if not indices.dtype.is_integer:
      raise ValueError("indices requires an integer dtype got %s" % indices)
    self._output_dim = output_dim
    self._on_value = on_value
    self._off_value = off_value
    self._dtype = dtype
    output_shape = Shape(indices.shape.dims + [output_dim])
    self._outputs = [Tensor(self, output_shape, dtype)]

    # Rerun to take the new output into account.
    self._splittable_dims, self._unsplittable_dims = (
        self._initialize_all_dimensions_as_splittable())

  def lower(self, lowering):
    mesh_impl = lowering.mesh_impl(self)
    indices = self.inputs[0]
    output_shape = self.outputs[0].shape
    output_slice_shape = mesh_impl.slice_shape(output_shape)
    mesh_axis = mesh_impl.tensor_dimension_to_mesh_axis(self._output_dim)
    depth = output_slice_shape[-1]
    if mesh_axis is None:
      offset = 0
    else:
      offset = mesh_impl.slicewise(
          tf.multiply, mesh_impl.laid_out_pcoord(mesh_axis), depth)

    def slicewise_fn(indices_slice, offset):
      return tf.one_hot(indices_slice - offset,
                        depth,
                        on_value=tf.cast(self._on_value, self._dtype),
                        off_value=tf.cast(self._off_value, self._dtype),
                        dtype=self._dtype)
    y = mesh_impl.slicewise(
        slicewise_fn, lowering.tensors[indices], offset)
    lowering.set_tensor_lowering(self.outputs[0], y)


class ImportOperation(Operation):
  """Import a tf.Tensor onto a mesh."""

  def __init__(self, mesh, tf_tensor, shape, name=None):
    super(ImportOperation, self).__init__([], mesh=mesh, name=name or "import")
    tf_tensor = tf.convert_to_tensor(tf_tensor)
    if not tf_tensor.shape.is_compatible_with(shape.to_integer_list):
      raise ValueError("Incompatible Shape - trying to import %s with shape %s"
                       % (tf_tensor, shape))
    self._outputs = [Tensor(self, shape, tf_tensor.dtype)]
    self._tf_tensor = tf_tensor

    # Rerun to take the new output into account.
    self._splittable_dims, self._unsplittable_dims = (
        self._initialize_all_dimensions_as_splittable())

  def lower(self, lowering):
    mesh_impl = lowering.mesh_impl(self)
    lowering.set_tensor_lowering(
        self.outputs[0],
        mesh_impl.import_tf_tensor(self.outputs[0], self._tf_tensor))


class ImportLaidOutTensorOperation(Operation):
  """Import LaidOutTensor."""

  def __init__(self, mesh, laid_out_tensor, shape, name=None):
    super(ImportLaidOutTensorOperation, self).__init__([],
                                                       mesh=mesh,
                                                       name=name or "import")
    dtype = laid_out_tensor.tensor_list[0].dtype
    self._outputs = [Tensor(self, shape, dtype)]
    self._laid_out_tensor = laid_out_tensor

    # For this operation, it doesn't make sense to talk about the splittability
    # of dimensions, because laid_out_tensor depends on a particular layout.
    self._splittable_dims, self._unsplittable_dims = (
        self._initialize_splittable_and_unsplittable_dims("unsplittable"))

  def lower(self, lowering):
    lowering.set_tensor_lowering(self.outputs[0], self._laid_out_tensor)


def anonymous_shape(shape):
  shape = convert_to_shape(shape)
  return Shape([Dimension("_anonymous_%i" % i, d.size)
                for i, d in enumerate(shape)])


def anonymize(x):
  return reshape(x, anonymous_shape(x.shape))


def import_tf_tensor(mesh, tf_tensor, shape=None, name=None):
  tf_tensor = tf.convert_to_tensor(tf_tensor)
  if shape is None:
    shape = Shape([])
    assert not tf_tensor.shape.as_list()
  return ImportOperation(
      mesh, tf_tensor, convert_to_shape(shape), name=name).outputs[0]


def import_laid_out_tensor(mesh, laid_out_tensor, shape, name=None):
  """Import a laid_out_tensor.

  For expert users.
  The input must be laid out appropriately given the eventual MeshImpl,
  and layout.

  Args:
    mesh: a Mesh
    laid_out_tensor: a LaidOutTensor
    shape: a mtf.Shape
    name: an optional string

  Returns:
   a mtf.Tensor
  """
  return ImportLaidOutTensorOperation(
      mesh, laid_out_tensor, convert_to_shape(shape), name=name).outputs[0]


def import_fully_replicated(mesh, tf_tensor, shape, name=None):
  return reshape(import_tf_tensor(
      mesh, tf_tensor, anonymous_shape(shape), name), shape)


class LazyLaidOutTensor(object):
  """Computes a function later to create a LaidOutTensor.

  The given to_laid_out_tensor_fn() is called every time
  the to_laid_out_tensor() method is called.  Really, we should not need this
  class, since XLA rematerialization should do it all for us.
  """

  def __init__(self, to_laid_out_tensor_fn, slice_shape):
    self._to_laid_out_tensor_fn = to_laid_out_tensor_fn
    self._slice_shape = slice_shape

  def to_laid_out_tensor(self):
    return self._to_laid_out_tensor_fn()

  @property
  def slice_shape(self):
    return self._slice_shape


class VariableDType(object):
  """Class containing datatype information for a variable.

  A variable has three datatypes.

  master_dtype:
    the datatype used for storing the variable to checkpoints

  slice_dtype:
    the datatype used for maintaining and updating the value during training

  activation_dtype:
    the datatype used for computation.  Calls to get_variable return a Tensor
    with this datatype.

  If slice_dtype=tf.bfloat16 during training, then repeated roundoff errors
  interfere with model quality - use tf.float32 instead.  Otherwise, tf.bfloat16
  can help reduce memory usage and checkpoint size.  It is necessary to keep
  master_dtype the same between training/inference/evaluation in order to read
  and write checkpoints.

  We will later extend this functionality to allow for custom quantization code.
  """

  def __init__(self,
               master_dtype=tf.float32,
               slice_dtype=None,
               activation_dtype=None):
    self._master_dtype = master_dtype
    self._slice_dtype = slice_dtype or master_dtype
    self._activation_dtype = activation_dtype or master_dtype

  @property
  def master_dtype(self):
    return self._master_dtype

  @property
  def slice_dtype(self):
    return self._slice_dtype

  @property
  def activation_dtype(self):
    return self._activation_dtype


class Variable(Operation):
  """Variable."""

  def __init__(
      self, mesh, name, shape, dtype, initializer, trainable, **kwargs):
    super(Variable, self).__init__([], mesh, name="name_will_be_set_later")
    if not isinstance(dtype, VariableDType):
      raise ValueError("dtype must be a VariableDType got %s" % dtype)
    self._dtype = dtype
    self._trainable = trainable
    if not isinstance(self, StackedVariable):
      with tf.device(mesh.variable_placer_fn), utils.outside_all_rewrites():
        self._master = tf.get_variable(
            name,
            shape.to_integer_list,
            dtype=self.master_dtype,
            initializer=initializer,
            trainable=trainable,
            **kwargs)
      self._name = self._master.name[:self._master.name.find(":")]
    self._outputs = [Tensor(self, shape, dtype.activation_dtype)]

    # Rerun to take the new output into account.
    self._splittable_dims, self._unsplittable_dims = (
        self._initialize_all_dimensions_as_splittable())

    self.graph.all_variables.append(self)
    if trainable:
      self.graph.trainable_variables.append(self)

  def __repr__(self):
    return "Variable(%s)" % self.value

  def lower(self, lowering):
    mesh_impl = lowering.mesh_impl(self)
    with utils.outside_all_rewrites():
      sv = mesh_impl.LaidOutVariable(self, mesh_impl)
    lowering.variables[self] = sv
    lowering.set_tensor_lowering(
        self.outputs[0],
        mesh_impl.slicewise(
            tf.cast, sv.laid_out_tensor, self.activation_dtype))
    if self._trainable:
      lowering.add_counter("variables/trainable", self.outputs[0].size)
    else:
      lowering.add_counter("variables/untrainable", self.outputs[0].size)

  @property
  def value(self):
    return self.outputs[0]

  @property
  def shape(self):
    return self.value.shape

  @property
  def size(self):
    return self.shape.size

  @property
  def dtype(self):
    return self._dtype

  @property
  def master_dtype(self):
    return self._dtype.master_dtype

  @property
  def slice_dtype(self):
    return self._dtype.slice_dtype

  @property
  def activation_dtype(self):
    return self._dtype.activation_dtype

  @property
  def trainable(self):
    return self._trainable

  @property
  def master_device(self):
    return self._master.device

  def get_master(self):
    return self._master

  def assign_to_master(self, val):
    return tf.assign(self._master, val)


class StackedVariable(Variable):
  """A Variable which combines many variables into one.

  This is a performance optimization to reduce the time associated with large
  numbers of slice variables.  See Graph.rewrite_stack_variables() for usage.
  """

  def __init__(self, vs):
    """Create a StackedVariable.

    Args:
      vs: a list of Variables
    """
    shape = Shape([Dimension("stacked", len(vs))] + vs[0].shape.dims)
    name = "stacked/" + vs[0].name
    # TODO(noam): verify that vs are the same shape, etc.
    super(StackedVariable, self).__init__(
        vs[0].mesh, name, shape, vs[0].dtype, None, vs[0].trainable)
    self._name = name
    self._masters = [v.get_master() for v in vs]
    self._original_names = [v.name for v in vs]

    # Rerun to take the new output into account.
    self._splittable_dims, self._unsplittable_dims = (
        self._initialize_all_dimensions_as_splittable())

  @property
  def original_names(self):
    return self._original_names

  @property
  def master_device(self):
    return self._masters[0].device

  def get_master(self):
    with tf.device(self.master_device):
      return tf.stack(self._masters)

  def assign_to_master(self, val):
    return tf.group([
        tf.assign(var_slice, val_slice) for var_slice, val_slice
        in zip(self._masters, tf.unstack(val))])


class ReadVariable(Operation):
  """Read a variable."""

  def __init__(self, var, name=None):
    super(ReadVariable, self).__init__(
        var.outputs, name=name or "read_variable")
    self._var = var
    self._outputs = [Tensor(self, var.shape, var.activation_dtype)]

  def gradient(self, grad_ys):
    return grad_ys

  def lower(self, lowering):
    mesh_impl = lowering.mesh_impl(self)
    sv = lowering.variables[self._var]
    lowering.set_tensor_lowering(
        self.outputs[0], mesh_impl.slicewise(
            tf.cast, sv.laid_out_tensor, self._var.activation_dtype))


def get_variable(mesh, name, shape, dtype=tf.float32,
                 master_dtype=None, slice_dtype=None, activation_dtype=None,
                 initializer=None, trainable=True,
                 **kwargs):
  """Create a new variable or retrieve an already-created one.

  Args:
    mesh: a Mesh
    name: a string (uses the existing tf.variable_scope())
    shape: a Shape
    dtype: a VariableDType or a tf.DType
    master_dtype: an optional tf.DType (deprecated - use dtype arg)
    slice_dtype: an optional tf.DType (deprecated - use dtype arg)
    activation_dtype: an optional tf.DType (deprecated - use dtype arg)
    initializer: an optional tf initializer function
    trainable: a boolean
    **kwargs: additional keyword arguments to tf.get_variable

  Returns:
    a Tensor with the given shape and dtype equal to dtype.activation_dtype
  """
  if dtype is None:
    dtype = VariableDType(master_dtype, slice_dtype, activation_dtype)
  elif isinstance(dtype, tf.DType):
    dtype = VariableDType(
        master_dtype or dtype, slice_dtype or dtype, activation_dtype or dtype)
  elif not isinstance(dtype, VariableDType):
    raise ValueError("dtype should be a tf.dtype or a mtf.VariableDType")
  scope_name = tf.get_variable_scope().name
  if scope_name:
    full_name = scope_name + "/" + name
  else:
    full_name = name
  if initializer is None:
    tf.logging.warning(
        "Using default tf glorot_uniform_initializer for variable %s "
        " The initialzer will guess the input and output dimensions "
        " based on dimension order." % full_name)
  if full_name in mesh.graph.name_to_variable:
    var = mesh.graph.name_to_variable[full_name]
  else:
    var = Variable(
        mesh, name, convert_to_shape(shape), dtype, initializer, trainable,
        **kwargs)
    if var.name != full_name:
      raise ValueError(
          "Expected var.name == full_name.  %s vs %s" % (var.name, full_name))
    mesh.graph.name_to_variable[full_name] = var
  return var.outputs[0]


def read_variable(var):
  return ReadVariable(var).outputs[0]


def assign_slice(variable, slice_var, val):
  return tf.assign(
      slice_var,
      tf.cast(val, variable.slice_dtype))


def assign_add_slice(variable, slice_var, val):
  val = tf.cast(val, variable.slice_dtype)
  return tf.assign(slice_var, slice_var + val)


def assign_sub_slice(variable, slice_var, val):
  val = tf.cast(val, variable.slice_dtype)
  return tf.assign(slice_var, slice_var - val)


class Assign(Operation):
  """Assign to one or more variables."""

  def __init__(self, variables, new_values, assign_fn=assign_slice, name=None):
    super(Assign, self).__init__(
        new_values, variables[0].mesh, name=name or "assign")
    self._variables = variables
    self._assign_fn = assign_fn
    self._outputs = []

  def lower(self, lowering):
    ops = []
    for var, val in zip(self._variables, self.inputs):
      ops.append(lowering.variables[var].assign_to_slices(
          self._assign_fn,
          lowering.tensors[val].to_laid_out_tensor().all_slices))
    lowering.operations[self] = tf.group(ops)

  @property
  def assign_fn(self):
    return self._assign_fn

  @property
  def variables(self):
    return self._variables


def assign(var, new_val, assign_fn=assign_slice, name=None):
  """Assign a new value to a variable.

  Args:
    var: either a Variable operation or its output Tensor,
      or the output of a chain of unary operations starting with a Variable.
    new_val: a Tensor
    assign_fn: a function from
        (mtf.Variable, tf.Variable, tf.Tensor) -> tf.Operation
    name: a string for the Assign op.
  Returns:
    an Operation
  Raises:
    ValueError: if var is not a Variable and var.operation is not a Variable
  """
  # find the original Variable operation.
  if isinstance(var, Tensor):
    var = var.operation
  while not isinstance(var, Variable) and len(var.inputs) == 1:
    var = var.inputs[0].operation
  if not isinstance(var, Variable):
    raise ValueError("var must be a mtf.Variable or its output Tensor.")
  return Assign([var], [new_val], assign_fn=assign_fn, name=name)


def assign_add(var, new_val):
  return assign(var, new_val, assign_fn=assign_add_slice)


def assign_sub(var, new_val):
  return assign(var, new_val, assign_fn=assign_sub_slice)


class Depend(Operation):
  """Control dependency."""

  def __init__(self, x, dependencies, name=None):
    super(Depend, self).__init__([x], x.mesh, name=name or "depend")
    for d in dependencies:
      if not isinstance(d, Operation) and not isinstance(d, Tensor):
        raise ValueError("dependencies must be mtf.Operations or mtf.Tensor."
                         "got %s" % d)
    self._dependencies = dependencies
    self._outputs = [Tensor(self, x.shape, x.dtype)]

  def lower(self, lowering):
    mesh_impl = lowering.mesh_impl(self)
    if not mesh_impl.supports_control_dependencies:
      raise ValueError("Mesh does not suppport control dependencies.")

    control_inputs = []
    for d in self._dependencies:
      if isinstance(d, Operation):
        control_inputs.append(lowering.operations[d])
      else:
        control_inputs.append(lowering.tensors[d].tensor_list)

    with tf.control_dependencies(tf.nest.flatten(control_inputs)):
      lowering.set_tensor_lowering(
          self.outputs[0],
          mesh_impl.slicewise(tf.identity,
                              lowering.tensors[self.inputs[0]]))

  def gradient(self, grad_ys):
    return grad_ys


def depend(x, dependencies):
  """Identity of Tensor x that depends on operation dependencies.

  Args:
    x: a Tensor
    dependencies: a list of Operations or Tensors
  Returns:
    an tensor
  """
  return Depend(x, dependencies).outputs[0]


class Constant(Operation):
  """A tensor where every element is the same constant value."""

  def __init__(self, mesh, value, shape, dtype, name=None):
    super(Constant, self).__init__([], mesh, name=name or "constant")
    self._outputs = [Tensor(self, shape, dtype)]
    self._value = value
    # Rerun to take the new output into account.
    self._splittable_dims, self._unsplittable_dims = (
        self._initialize_all_dimensions_as_splittable())

  def lower(self, lowering):
    mesh_impl = lowering.mesh_impl(self)
    slice_shape = mesh_impl.slice_shape(self.outputs[0].shape)
    def tf_fn():
      return tf.constant(value=self._value,
                         dtype=self.outputs[0].dtype,
                         shape=slice_shape)
    lowering.set_tensor_lowering(self.outputs[0], mesh_impl.slicewise(tf_fn))


def constant(mesh, value, shape=None, dtype=tf.float32):
  shape = convert_to_shape(shape)
  return Constant(mesh, value,
                  shape if shape is not None else Shape([]),
                  dtype).outputs[0]


def zeros(mesh, shape, dtype=tf.float32):
  return constant(mesh, 0, shape=convert_to_shape(shape), dtype=dtype)


def zeros_like(t):
  return zeros(t.mesh, t.shape, dtype=t.dtype)


def ones(mesh, shape, dtype=tf.float32):
  return constant(mesh, 1, shape=convert_to_shape(shape), dtype=dtype)


def ones_like(t):
  return ones(t.mesh, t.shape, dtype=t.dtype)


class StopGradient(Operation):
  """Similar to tf.stop_gradient."""

  def __init__(self, x, name=None):
    super(StopGradient, self).__init__(
        [x], x.mesh, name=name or "stop_gradient")
    self._outputs = [Tensor(self, x.shape, x.dtype)]

  def lower(self, lowering):
    lowering.set_tensor_lowering(self.outputs[0],
                                 lowering.tensors[self.inputs[0]])

  @property
  def has_gradient(self):
    return False


def stop_gradient(x):
  return StopGradient(x).outputs[0]


class ScalarSummaryOperation(Operation):
  """Similar to tf.Print."""

  def __init__(self, name, x):
    super(ScalarSummaryOperation, self).__init__(
        [x], x.mesh, name=name)
    if x.shape.dims:
      raise ValueError("ScalarSummaryOperation takes a scalar")
    self._outputs = [Tensor(self, x.shape, x.dtype)]

  def lower(self, lowering):
    lowered_input = lowering.tensors[self.inputs[0]].to_laid_out_tensor()
    tf.add_to_collection(utils.SCALAR_SUMMARIES_COLLECTION_KEY,
                         (self.name, lowered_input.tensor_list[0]))
    lowering.set_tensor_lowering(
        self.outputs[0], lowered_input)

  def gradient(self, grad_ys):
    return grad_ys


def scalar_summary(name, x):
  """Call tf.summary.scalar.

  Caveat - summaries do not generally work on TPU - they need to be rewritten
  into a host call.
  TODO(noam): provide a pointer to code for this.

  Args:
    name: a string
    x: a 0-dimensional Tensor
  Returns:
    a Tensor which is identical in value to x
  """
  return ScalarSummaryOperation(name, x)


class PrintOperation(Operation):
  """Similar to tf.Print."""

  def __init__(self, x, data, message, name=None, **kwargs):
    super(PrintOperation, self).__init__(
        [x], x.mesh, name=name or "Print")
    self._outputs = [Tensor(self, x.shape, x.dtype)]
    self._data = data
    self._message = message
    self._kwargs = kwargs

  def lower(self, lowering):
    lowering.set_tensor_lowering(
        self.outputs[0],
        lowering.mesh_impl(self).Print(
            lowering.tensors[self.inputs[0]],
            [lowering.tensors[d].to_laid_out_tensor() for d in self._data],
            self._message, **self._kwargs))

  def gradient(self, grad_ys):
    return grad_ys


def Print(x, data, message, **kwargs):  # pylint: disable=invalid-name
  """Call tf.Print.

  Args:
    x: a Tensor.
    data: a list of Tensor
    message: a string
    **kwargs: keyword arguments to tf.Print
  Returns:
    a Tensor which is identical in value to x
  """
  message += " %s" % data
  return PrintOperation(x, data, message, **kwargs).outputs[0]


class ReshapeOperation(Operation):
  """Similar to tf.stop_gradient."""

  def __init__(self, x, new_shape, name=None):
    super(ReshapeOperation, self).__init__([x], x.mesh, name=name or "reshape")
    if x.shape.size != new_shape.size:
      raise ValueError("Cannot reshape Tensor %s to shape %s - sizes differ."
                       % (x, new_shape))
    self._outputs = [Tensor(self, new_shape, x.dtype)]

    # Rerun to take the new output into account.
    self._splittable_dims, self._unsplittable_dims = (
        self._initialize_all_dimensions_as_splittable())

  def lower(self, lowering):
    """Lower the ReshapeOperation.

    Reshaping can require collective communication between processors.
    We haven't yet implemented all possible reshapes.  We try to handle the
    common cases here - otherwise we raise a NotImplementedError.

    Args:
      lowering: a Lowering
    Raises:
      NotImplementedError: if we haven't covered this case
    """
    old_shape = self.inputs[0].shape
    new_shape = self.outputs[0].shape
    mesh_impl = lowering.mesh_impl(self)
    slices = lowering.tensors[self.inputs[0]]
    mesh_axis_to_cumprod_old = mesh_impl.mesh_axis_to_cumprod(old_shape)
    mesh_axis_to_cumprod_new = mesh_impl.mesh_axis_to_cumprod(new_shape)
    # Figure out what needs to be done for different mesh-axes
    mesh_axes_allsplit = []
    mesh_axes_allconcat = []
    mesh_axes_alltoall = []
    for mesh_axis, (old_cumprod, new_cumprod) in enumerate(
        zip(mesh_axis_to_cumprod_old, mesh_axis_to_cumprod_new)):
      if new_cumprod != old_cumprod:
        if old_cumprod is None:
          # split in new layout but not in old layout - we need an allsplit
          mesh_axes_allsplit.append(mesh_axis)
        elif new_cumprod is None:
          # split in old layout but not in new layout - we need an allconcat
          mesh_axes_allconcat.append(mesh_axis)
        else:
          # split differently in old and new layouts - we need an alltoall
          mesh_axes_alltoall.append(mesh_axis)

    laid_out_size = mesh_impl.laid_out_size(old_shape)

    # list of (mesh_axis, tensor_axis) pairs to allsplit after the reshape
    # typically we do the allsplit before the reshape, to save communication,
    # but sometimes we need to delay it.
    allsplit_after_reshape = []
    for mesh_axis in mesh_axes_allsplit:
      tensor_axis = old_shape.cumprod_to_tensor_axis(
          mesh_axis_to_cumprod_new[mesh_axis])
      if tensor_axis is None:
        # delay allsplit until after reshape
        tensor_axis = new_shape.cumprod_to_tensor_axis(
            mesh_axis_to_cumprod_new[mesh_axis])
        allsplit_after_reshape.append((mesh_axis, tensor_axis))
      else:
        slices = mesh_impl.allsplit(slices, mesh_axis, tensor_axis)
        laid_out_size //= mesh_impl.shape[mesh_axis].size
    for mesh_axis in mesh_axes_alltoall:
      split_tensor_axis = old_shape.cumprod_to_tensor_axis(
          mesh_axis_to_cumprod_new[mesh_axis])
      if split_tensor_axis is None:
        # TODO(noam): try to handle this case
        raise NotImplementedError(
            "Try first reshaping to insert a new tf dimension,"
            " then changing layout. input_shape=%s output_shape=%s"
            % (self.inputs[0].shape, self.outputs[0].shape))
      concat_tensor_axis = old_shape.cumprod_to_tensor_axis(
          mesh_axis_to_cumprod_old[mesh_axis])
      assert concat_tensor_axis is not None
      slices = mesh_impl.alltoall(
          slices, mesh_axis, split_tensor_axis, concat_tensor_axis)
      lowering.add_counter(
          "alltoall/%s/reshape_op" % mesh_axis, laid_out_size)

    for mesh_axis in mesh_axes_allconcat:
      tensor_axis = old_shape.cumprod_to_tensor_axis(
          mesh_axis_to_cumprod_old[mesh_axis])
      assert tensor_axis is not None
      slices = mesh_impl.allconcat(slices, mesh_axis, tensor_axis)
      laid_out_size *= mesh_impl.shape[mesh_axis].size
      lowering.add_counter(
          "allconcat/%s/reshape_op" % mesh_axis, laid_out_size)
    # now reshape the slices
    new_slice_shape = mesh_impl.slice_shape(new_shape)
    for mesh_axis, tensor_axis in allsplit_after_reshape:
      new_slice_shape[tensor_axis] *= mesh_impl.shape[mesh_axis].size
    def reshape_fn(x):
      return tf.reshape(x, new_slice_shape)
    slices = mesh_impl.slicewise_delay_allreduce(reshape_fn, slices)
    for mesh_axis, tensor_axis in allsplit_after_reshape:
      slices = mesh_impl.allsplit(slices, mesh_axis, tensor_axis)
    lowering.set_tensor_lowering(self.outputs[0], slices)

  def gradient(self, grad_ys):
    return [reshape(grad_ys[0], self.inputs[0].shape)]


def reshape(x, new_shape, name="reshape"):
  return ReshapeOperation(x, convert_to_shape(new_shape), name=name).outputs[0]


def transpose(x, new_shape, name="transpose"):
  new_shape = convert_to_shape(new_shape)
  if set(x.shape.dims) != set(new_shape.dims):
    raise ValueError("x must have the same dimensions as new_shape %s vs %s"
                     % (x, new_shape))
  return einsum([x], output_shape=new_shape, name=name)


def rename_dimension(x, old_name, new_name):
  """Reshape a Tensor, renaming one dimension.

  Args:
    x: a Tensor
    old_name: a string
    new_name: a string

  Returns:
    a Tensor
  """
  return reshape(x, x.shape.rename_dimension(old_name, new_name))


def replace_dimensions(tensor_or_shape, old_dim_or_dims, new_dim_or_dims):
  """Replace dimensions in a Tensor or Shape.

  old_dim_or_dims consists of a single dimension or a list of dimensions
  that must occur consecutively in the input shape.  They are replaced
  by the dimensions in new_dim_or_dims.

  Args:
    tensor_or_shape: a Tensor or a Shape
    old_dim_or_dims: a Dimension or a list of Dimensions
    new_dim_or_dims: a Dimensions or a list of Dimensions
  Returns:
    a new Tensor or a Shape
  """
  if isinstance(tensor_or_shape, Tensor):
    return reshape(tensor_or_shape, replace_dimensions(
        tensor_or_shape.shape, old_dim_or_dims, new_dim_or_dims))
  if not isinstance(tensor_or_shape, Shape):
    raise ValueError(
        "tensor_or_shape must be a Tensor or Shape got %s" % (tensor_or_shape,))
  in_dims = tensor_or_shape.dims
  if isinstance(old_dim_or_dims, Dimension):
    old_dim_or_dims = [old_dim_or_dims]
  if isinstance(new_dim_or_dims, Dimension):
    new_dim_or_dims = [new_dim_or_dims]
  if not isinstance(old_dim_or_dims, list) or not old_dim_or_dims:
    raise ValueError(
        "old_dim_or_dims must be a Dimension or a list of Dimension got %s"
        % (old_dim_or_dims,))
  if not isinstance(new_dim_or_dims, list) or not new_dim_or_dims:
    raise ValueError(
        "new_dim_or_dims must be a Dimension or a list of Dimension got %s"
        % (new_dim_or_dims,))
  try:
    positions = [in_dims.index(d) for d in old_dim_or_dims]
    pos = positions[0]
    if positions != list(range(pos, pos + len(positions))):
      raise ValueError()
  except ValueError:
    raise ValueError(
        "old_dim_or_dims must be a subsequence of the input's dimensions"
        " old_dim_or_dims=%s input's dimensions=%s" %
        (old_dim_or_dims, in_dims))
  return Shape(in_dims[:pos] + new_dim_or_dims +
               in_dims[pos + len(old_dim_or_dims):])


def einsum(xs, output_shape=None, reduced_dims=None, name=None):
  """Einstein summation.

  einsum(xs, output_shape) is equivalent to broadcasting all inputs
  to the union of all of their shapes, multiplying them componentwise,
  and finally reduce_summing down to output_shape.

  One common case of this is matrix multiplication:
      x has shape [a, b]
      y has shape [b, c]
      matmul(x, y) == einsum([x, y], output_shape=[a, c])

  We provide a few options for specifying the output shape:

  If neither output_shape nor reduced_dims is specified, then the output
  shape is set to the contain all dimensions that appear exactly once in the
  inputs, in order of appearance.

  If output_shape is not specified, then the output shape is set to the contain
  all dimensions that appear in xs but not in reduced_dims, in the order
  that they appear in xs.  If reduced_dims is also not specified, then
  reduced_dims is set to the set of all dimensions that appear at least twice in
  xs.

  If both output_shape and reduced_dims are specified, then we check that
  reduced_dims matches the set of dimensions present in xs but not in
  output_shape, and throw an exception if it does not.  This helps to reduce
  bugs.

  Args:
    xs: a list of Tensors
    output_shape: an optional Shape.
    reduced_dims: an optional list of Dimensions.
    name: an optional string
  Returns:
    a Tensor
  Raises:
    ValueError: if reduced_dims contradicts output_shape
  """
  output_shape = convert_to_shape(output_shape)
  input_dim_count = collections.defaultdict(int)
  input_dims = []
  for x in xs:
    for d in x.shape.dims:
      if d not in input_dim_count:
        input_dims.append(d)
      input_dim_count[d] += 1
  if reduced_dims is not None:
    for d in reduced_dims:
      if not isinstance(d, Dimension):
        raise ValueError("reduced_dims must be a list of Dimensions.  Got %s."
                         % (reduced_dims,))
  if output_shape is None:
    if reduced_dims is None:
      reduced_dims = [d for d, c in six.iteritems(input_dim_count) if c > 1]
    output_shape = Shape([d for d in input_dims if d not in reduced_dims])
  elif reduced_dims is not None:
    computed_reduced_dims = [
        d for d in input_dims if d not in output_shape.dims]
    if set(computed_reduced_dims) != set(reduced_dims):
      raise ValueError(
          "Specified reduced_dims and output_shape do not match."
          " xs=%s output_shape=%s reduced_dims=%s " % (
              xs, output_shape, reduced_dims))
  return EinsumOperation(xs, output_shape, name=name).outputs[0]


def matmul(a, b, output_shape=None, reduced_dims=None, name=None):
  """Alias for einsum([a, b])."""
  return einsum(
      [a, b], output_shape=output_shape, reduced_dims=reduced_dims, name=name)


def _reduction_output_shape(x, output_shape, reduced_dim):
  """Helper function to reduce_sum, etc."""
  if output_shape is None:
    if reduced_dim is None:
      return Shape([])
    else:
      if reduced_dim not in x.shape.dims:
        raise ValueError(
            "reduced_dim=%s not in x.shape.dims=%s" % (reduced_dim, x.shape))
      return x.shape - reduced_dim
  if reduced_dim is not None:
    if [reduced_dim] != [d for d in x.shape.dims if d not in output_shape.dims]:
      raise ValueError(
          "reduced_dim contradicts output_shape:"
          "x=%s output_shape=%s reduced_dim=%s" %
          (x, output_shape, reduced_dim))
  return output_shape


def reduce_sum(x,
               disable_positional_args=None,
               output_shape=None,
               reduced_dim=None,
               name=None):
  """Reduction on 1 or more axes.

  If reduced_dim is present, then only that dimension is reduced out.
  Alternatively, specify output_shape.
  Do not specify both reduced_dim and output_shape.
  If neither is specified, then all dimensions are reduced out.

  Args:
    x: a Tensor
    disable_positional_args: None
    output_shape: an optional Shape.  Must be a subsequence of x.shape.
    reduced_dim: a mtf.Dimension
    name: an optional string
  Returns:
    a Tensor
  """
  output_shape = convert_to_shape(output_shape)
  reduced_dim = convert_to_dimension(reduced_dim)
  assert disable_positional_args is None
  output_shape = _reduction_output_shape(x, output_shape, reduced_dim)
  if output_shape == x.shape:
    return x
  return ReduceOperation(x, output_shape, "SUM", name=name).outputs[0]


def reduce_mean(x,
                disable_positional_args=None,
                output_shape=None,
                reduced_dim=None,
                name=None):
  """Reduction on 1 or more axes.

  If reduced_dim is present, then only that dimension is reduced out.
  Alternatively, specify output_shape.
  Do not specify both reduced_dim and output_shape.
  If neither is specified, then all dimensions are reduced out.

  Args:
    x: a Tensor
    disable_positional_args: None
    output_shape: an optional Shape. Must be a subsequence of x.shape.
    reduced_dim: a mtf.Dimension
    name: an optional string

  Returns:
    a Tensor
  """
  output_shape = convert_to_shape(output_shape)
  reduced_dim = convert_to_dimension(reduced_dim)
  assert disable_positional_args is None
  output_shape = _reduction_output_shape(x, output_shape, reduced_dim)
  with tf.variable_scope(name, default_name="reduce_mean"):
    if output_shape == x.shape:
      return x
    return reduce_sum(
        x, output_shape=output_shape) * (output_shape.size / x.shape.size)


def reduce_max(x,
               disable_positional_args=None,
               output_shape=None,
               reduced_dim=None,
               name=None):
  """Reduction on 1 or more axes.

  Args:
    x: a Tensor
    disable_positional_args: None
    output_shape: an optional Shape.  Must be a subsequence of x.shape.
    reduced_dim: an optional Dimension
    name: an optional string
  Returns:
    a Tensor
  """
  output_shape = convert_to_shape(output_shape)
  reduced_dim = convert_to_dimension(reduced_dim)
  assert disable_positional_args is None
  output_shape = _reduction_output_shape(x, output_shape, reduced_dim)
  if output_shape is None:
    output_shape = Shape([])
  if output_shape == x.shape:
    return x
  return ReduceOperation(
      x, output_shape, "MAX", name=name or "reduce_max").outputs[0]


def reduce_min(x,
               disable_positional_args=None,
               output_shape=None,
               reduced_dim=None,
               name=None):
  """Reduction on 1 or more axes.

  Args:
    x: a Tensor
    disable_positional_args: None
    output_shape: an optional Shape.  Must be a subsequence of x.shape.
    reduced_dim: an optional Dimension
    name: an optional string
  Returns:
    a Tensor
  """
  output_shape = convert_to_shape(output_shape)
  reduced_dim = convert_to_dimension(reduced_dim)
  assert disable_positional_args is None
  output_shape = _reduction_output_shape(x, output_shape, reduced_dim)
  if output_shape is None:
    output_shape = Shape([])
  if output_shape == x.shape:
    return x
  return ReduceOperation(
      x, output_shape, "MIN", name=name or "reduce_min").outputs[0]


def reduce_all(x,
               disable_positional_args=None,
               output_shape=None,
               reduced_dim=None,
               name=None):
  output_shape = convert_to_shape(output_shape)
  reduced_dim = convert_to_dimension(reduced_dim)
  return cast(reduce_min(to_float(x),
                         disable_positional_args=disable_positional_args,
                         output_shape=output_shape,
                         reduced_dim=reduced_dim,
                         name=name or "reduce_all"), tf.bool)


def reduce_any(x,
               disable_positional_args=None,
               output_shape=None,
               reduced_dim=None,
               name=None):
  output_shape = convert_to_shape(output_shape)
  reduced_dim = convert_to_dimension(reduced_dim)
  return cast(reduce_max(to_float(x),
                         disable_positional_args=disable_positional_args,
                         output_shape=output_shape,
                         reduced_dim=reduced_dim,
                         name=name or "reduce_any"), tf.bool)


class TopKOperation(Operation):
  """Compute top k indices and values - see comment on top_k() below."""

  def __init__(self, x, reduced_dim, k_dim, name=None):
    super(TopKOperation, self).__init__([x], name=name or "top_k")
    self._value_dtype = x.dtype
    if reduced_dim not in x.shape.dims:
      raise ValueError("reduced dim %s must be in x.shape %s"
                       % (reduced_dim, x.shape))
    if k_dim.size > reduced_dim.size:
      raise ValueError("k_dim.size must be <= reduced_dim.size: %s vs %s"
                       % (k_dim, reduced_dim))
    output_shape = x.shape - reduced_dim + k_dim
    self._outputs = [Tensor(self, output_shape, x.dtype),
                     Tensor(self, output_shape, tf.int32),]
    self._reduced_dim = reduced_dim
    self._k_dim = k_dim
    self._splittable_dims, self._unsplittable_dims = (
        self._initialize_splittable_and_unsplittable_dims(
            "splittable", [self._k_dim.name]))

  def gradient(self, grad_ys):
    dvalue = grad_ys[0]
    indices = self.outputs[1]
    mapping = one_hot(indices, self._reduced_dim, dtype=self._value_dtype)
    return [einsum([dvalue, mapping], output_shape=self.inputs[0].shape)]

  def lower(self, lowering):
    mesh_impl = lowering.mesh_impl(self)
    x = self.inputs[0]
    ndims = x.shape.ndims
    reduced_axis = x.shape.dims.index(self._reduced_dim)
    reduced_mesh_axis = mesh_impl.tensor_dimension_to_mesh_axis(
        self._reduced_dim)
    if reduced_mesh_axis is not None:
      reduced_dim_per_shard = (
          self._reduced_dim.size // mesh_impl.shape[reduced_mesh_axis].size)
    else:
      reduced_dim_per_shard = self._reduced_dim.size
    def _slicewise_top_k(t):
      t = tf.transpose(
          t, [i for i in range(ndims) if i != reduced_axis] + [reduced_axis])
      if self._k_dim.size == 1:
        # top_k seems to be slow on TPU - use reduce_max and argmax instead
        return (tf.expand_dims(tf.math.reduce_max(t, -1), -1),
                tf.expand_dims(tf.cast(tf.math.argmax(t, -1), tf.int32), -1))
      else:
        return tf.math.top_k(t, min(self._k_dim.size, reduced_dim_per_shard))
    values, indices = mesh_impl.slicewise(_slicewise_top_k, lowering.tensors[x])
    if reduced_mesh_axis is not None:
      # indices are now indices within a shard.  Make them global indices.
      indices = mesh_impl.slicewise(
          lambda idxs, pcoord: idxs + pcoord * reduced_dim_per_shard,
          indices, mesh_impl.laid_out_pcoord(reduced_mesh_axis))
      # concatenate values and indices across processors,
      #   duplicating the result across mesh axis `reduced_mesh_axis`.
      values = mesh_impl.allconcat(values, reduced_mesh_axis, ndims - 1)
      indices = mesh_impl.allconcat(indices, reduced_mesh_axis, ndims - 1)
      # final reduction to find top k among all shards
      def _global_top_k(vals, global_indices):
        vals, local_indices = tf.math.top_k(vals, self._k_dim.size)
        return vals, tf.gather(global_indices,
                               local_indices,
                               batch_dims=ndims-1)
      values, indices = mesh_impl.slicewise(_global_top_k, values, indices)
    lowering.set_tensor_lowering(self.outputs[0], values)
    lowering.set_tensor_lowering(self.outputs[1], indices)


def top_k(x, reduced_dim, k_dim, name=None):
  """Like tf.math.top_k.

  This operation returns two tensors with the same shape.  The output shape
  is identical to the shape of x, except that reduced_dim is removed and
  k_dim is inserted at the end.

  Args:
    x: a Tensor
    reduced_dim: a Dimension in x.shape.dims.
    k_dim: a Dimension.  The size determines k.
    name: optional string.
  Returns:
    values: a Tensor with same type as x.
    indices: a Tensor with dtype tf.int32
  """
  if k_dim.size > 1 and k_dim.size < 5:
    return _iterative_top_k(x, reduced_dim, k_dim, name=name)
  else:
    op = TopKOperation(x, reduced_dim, k_dim, name=name)
    return op.outputs[0], op.outputs[1]


def _iterative_top_k(x, reduced_dim, k_dim, name=None):
  """Like tf.top_k.

  Iterative implementation of top_k.
  This is faster for small k on TPU for now, since the implementation of
  tf.nn.top_k() seems to use sorting.

  Args:
    x: a Tensor
    reduced_dim: a Dimension in x.shape.dims.
    k_dim: a Dimension.  The size determines k.
    name: optional string.
  Returns:
    values: a Tensor with same type as x.
    indices: a Tensor with dtype tf.int32
  """
  reduced_dim = convert_to_dimension(reduced_dim)
  k_dim = convert_to_dimension(k_dim)
  indices = []
  values = []
  k = k_dim.size
  with tf.name_scope(name, default_name="top_k"):
    for i in xrange(k):
      max_val, max_index = top_1(x, reduced_dim)
      indices.append(max_index)
      values.append(max_val)
      if i + 1 < k:
        x += one_hot(max_index, reduced_dim, on_value=-1e9, dtype=x.dtype)
  return stack(values, k_dim.name, -1), stack(indices, k_dim.name, -1)


def top_1(x, reduced_dim, name=None):
  """Max and Argmax.

  Args:
    x: a Tensor
    reduced_dim: a Dimension in x.shape.dims
    name: an optional string
  Returns:
    values: Tensor equal to mtf.reduce_max(x, reduced_dim=reduced_dim)
    indices: a Tensor with dtype tf.int32
  """
  one_dim = Dimension("_one", 1)
  values, indices = top_k(x, reduced_dim, one_dim, name=name)
  values = reshape(values, values.shape - one_dim)
  indices = reshape(indices, indices.shape - one_dim)
  return values, indices


def argmax(x, reduced_dim, name=None):
  """Compute argmax.

  Args:
    x: a Tensor
    reduced_dim: a Dimension in x.shape.dims
    name: an optional string
  Returns:
    A Tensor with shape x.shape - reduced_dim and dtype tf.int32.
  """
  reduced_dim = convert_to_dimension(reduced_dim)
  return top_1(x, reduced_dim, name=name)[1]


def sample_with_temperature(logits, dim, temperature=1.0, name=None):
  """Sample from a probability distribution.

  If temperature=0.0, then we compute argmax(logits, dim)
  If temperature=1.0, then we sample with probability proportional to
    exp(logits).  So you can pass in the log(probablity) as the logits.
  `dim` is one the dimension of `logits` which represents the set of choices.
  The other dimensions of `logits` are treated as batch-dimensions.

  Args:
    logits: a Tensor.
    dim: a Dimension in logits.shape.dims
    temperature: a float  0.0=argmax 1.0=random
    name: an optional string

  Returns:
    a Tensor with type tf.int32 and shape (logits.shape - dim)
  """
  dim = convert_to_dimension(dim)
  with tf.name_scope(name, default_name="sample_with_temperature"):
    if temperature != 0.0:
      # gumbel trick.
      # Note: we don't want to generate 0 or 1 because:
      # * -log(-log(0)) is -infinity
      # * -log(-log(1)) is +infinity.
      # The numerics may be weird in bfloat16 - use float32.
      logits = cast(logits, tf.float32)
      tiny_val = 1e-9
      g = -log(-log(
          random_uniform(
              logits.mesh,
              logits.shape,
              minval=tiny_val,
              maxval=1.,
              dtype=logits.dtype)))
      logits += g * temperature
    return argmax(logits, dim, name)


def add(x1, x2, output_shape=None, name=None):
  """Binary addition with broadcsting.

  Args:
    x1: a Tensor
    x2: a Tensor
    output_shape: an optional Shape
    name: an optional string
  Returns:
    a Tensor
  """
  output_shape = convert_to_shape(output_shape)
  if not isinstance(x2, Tensor):
    return ScalarAddOperation(x1, x2).outputs[0]
  with tf.name_scope(name, default_name="add"):
    x1, x2 = binary_arguments_to_tensors(x1, x2)
    return AddOperation(
        x1, x2, output_shape=_infer_binary_broadcast_shape(
            x1.shape, x2.shape, output_shape)).outputs[0]


def add_n(xs):
  if not xs:
    return 0
  return functools.reduce(add, xs)


def sub(x1, x2, output_shape=None, name=None):
  """Binary subtraction with broadcsting.

  Args:
    x1: a Tensor
    x2: a Tensor
    output_shape: an optional Shape
    name: an optional string
  Returns:
    a Tensor
  """
  output_shape = convert_to_shape(output_shape)
  if not isinstance(x2, Tensor):
    return ScalarAddOperation(x1, -x2).outputs[0]
  with tf.name_scope(name, default_name="sub"):
    x1, x2 = binary_arguments_to_tensors(x1, x2)
    return add(x1, negative(x2), output_shape=output_shape)


def multiply(x1, x2, output_shape=None, name=None):
  """Binary multiplication with broadcasting.

  Args:
    x1: a Tensor
    x2: a Tensor
    output_shape: an optional Shape
    name: an optional string
  Returns:
    a Tensor
  """
  if not isinstance(x2, Tensor):
    return ScalarMultiplyOperation(x1, x2).outputs[0]
  with tf.name_scope(name, default_name="mul"):
    x1, x2 = binary_arguments_to_tensors(x1, x2)
    return einsum(
        [x1, x2],
        output_shape=_infer_binary_broadcast_shape(
            x1.shape, x2.shape, output_shape))


def divide(x1, x2, output_shape=None, name=None):
  """Binary division with broadcasting.

  Args:
    x1: a Tensor
    x2: a Tensor
    output_shape: an optional Shape
    name: an optional string
  Returns:
    a Tensor
  """
  output_shape = convert_to_shape(output_shape)
  if not isinstance(x2, Tensor):
    return ScalarMultiplyOperation(x1, 1.0 / x2).outputs[0]
  with tf.name_scope(name, default_name="divide"):
    x1, x2 = binary_arguments_to_tensors(x1, x2)
    return multiply(x1, reciprocal(x2), output_shape=output_shape)


def mtf_slice(x, begin, size, slice_dim_name, name=None):
  """Slice operation.

  Call externally as mtf.slice()

  Args:
    x: a list of Tensors
    begin: integer, where to begin slicing from along the axis
    size: integer, size to slice from axis.
    slice_dim_name: string, dimension name of slicing axis.
    name: an optional string
  Returns:
    a Tensor
  """
  return SliceOperation(
      x, begin, size, slice_dim_name, name=name).outputs[0]


def pad(x, paddings, dim_name, name=None):
  """Pad operation.

  Args:
    x: a Tensor
    paddings: list of integers of size 2, padding size before and after for dim.
    dim_name: string, name for the padding dim
    name: an optional string
  Returns:
    a Tensor
  """
  return PadOperation(
      x, paddings, dim_name, name=name).outputs[0]


def one_hot(indices, output_dim, on_value=1.0,
            off_value=0.0, dtype=tf.float32, name=None):
  """One hot operation.

  TODO(noam): Is there a good reason we need a special mtf.Operation here?
  We could just use some code like this:
  cast(equal(indices, mtf_range(indices.mesh, output_dim, dtype=indices.dtype)),
       dtype)

  Args:
    indices: a Tensor
    output_dim: a Dimension
    on_value: Value taken when indices are on at a location, default 1
    off_value: Value taken when indices are off at a location, default 0
    dtype: a tf.DType
    name: an optional string
  Returns:
    a Tensor with shape extended by output_dim for the last axis.
  """
  return OneHotOperation(
      indices, output_dim, on_value, off_value, dtype, name=name).outputs[0]


def gather(weights, indices, dim, output_shape=None):
  """Shorthand for einsum([one_hot(indices, dim)], weights, reduced_dims=[dim]).

  Args:
    weights: a Tensor
    indices: a Tensor with integer type
    dim: a Dimension
    output_shape: an optional mtf.Shape
  Returns:
    a Tensor
  """
  dim = convert_to_dimension(dim)
  output_shape = convert_to_shape(output_shape)
  if not isinstance(indices, Tensor):
    # TODO(noam): when `indices` is an integer, gather can be implemented
    #   more directly with mtf_slice() and reshape()
    indices = constant(weights.mesh, indices, dtype=tf.int32)
  if weights.dtype == tf.bool:
    return cast(gather(to_float(weights), indices, dim, output_shape), tf.bool)
  return einsum([one_hot(indices, dim, dtype=weights.dtype), weights],
                reduced_dims=[dim], output_shape=output_shape)


def gradients(ys, xs, grad_ys=None, operations=None):
  """Compute gradients in dtf.

  Args:
    ys: a list of Tensors
    xs: a list of Tensors
    grad_ys: an optional list of Tensors
    operations: list of operations through which to back-propagate gradients
      defaults to ys[0].graph.operations

  Returns:
    grad_xs: a list of Tensors
  """
  if operations is None:
    operations = ys[0].graph.operations
  if not grad_ys:
    grad_ys = [Constant(y.mesh, 1.0, y.shape, y.dtype).outputs[0] for y in ys]
  # figure out what Tensors are downstream of xs
  downstream = set(xs)
  for op in operations:
    if op.has_gradient:
      if set(op.inputs) & downstream:
        downstream |= set(op.outputs)
  tensor_to_gradient = {y: g for y, g in zip(ys, grad_ys) if g is not None}
  with tf.variable_scope(ys[0].graph.captured_variable_scope):
    for op in operations[::-1]:
      grad_outputs = [tensor_to_gradient.get(out) for out in op.outputs]
      if (op.has_gradient and any(grad_outputs)
          and (set(op.inputs) & downstream)):
        with tf.variable_scope(op.name + "/gradients"):
          input_grads = op.gradient(grad_outputs)
          for inp, grad in zip(op.inputs, input_grads):
            if inp in downstream and grad is not None:
              if inp in tensor_to_gradient:
                tensor_to_gradient[inp] += grad
              else:
                tensor_to_gradient[inp] = grad
  return [tensor_to_gradient.get(x, None) for x in xs]


def _infer_binary_broadcast_shape(shape1, shape2, given_output_shape=None):
  """Infer shape of the output of a binary op with broadcasting.

  If the output shape is not given with given_output_shape, then we check
  to see if one of the shapes is a subsequence of the other one, and we
  return the one that is the supersequence.  Otherwise, we list the dimensions
  of shape1, followed by all new dimensions in shape2.

  Args:
    shape1: a Shape
    shape2: a Shape
    given_output_shape: an optional Shape
  Returns:
    a Shape
  """
  shape1 = convert_to_shape(shape1)
  shape2 = convert_to_shape(shape2)
  given_output_shape = convert_to_shape(given_output_shape)
  if given_output_shape is not None:
    return given_output_shape
  if is_subsequence(shape1.dims, shape2.dims):
    return shape2
  if is_subsequence(shape2.dims, shape1.dims):
    return shape1
  return Shape(
      shape1.dims + [d for d in shape2.dims if d not in shape1.dims])


def _expand_dims(x, input_shape, output_shape):
  """Expand dimensions and transpose if necessary.

  Args:
    x: a tf.Tensor
    input_shape: a Shape
    output_shape: a Shape whose dimensions are a superset of
      those in input_shape

  Returns:
    a tf.Tensor
  """
  verify_no_new_dims([output_shape], input_shape)
  if input_shape == output_shape or input_shape.ndims == 0:
    return x
  perm = [input_shape.dims.index(d) for d in output_shape.dims
          if d in input_shape.dims]
  x = tf.transpose(x, perm)
  for i, d in enumerate(output_shape.dims):
    if d not in input_shape.dims:
      x = tf.expand_dims(x, i)
  return x


def _einsum_equation(input_shapes, output_shape):
  """Turn shapes into an einsum equation.

  e.g. "ij,jk->ik"

  Args:
    input_shapes: a list of Shapes
    output_shape: a Shape
  Returns:
    a string
  """
  ret = []
  next_letter = ord("a")
  dim_to_letter = {}
  for shape_num, shape in enumerate(input_shapes + [output_shape]):
    if shape_num == len(input_shapes):
      ret.append("->")
    elif shape_num > 0:
      ret.append(",")
    for d in shape.dims:
      if d not in dim_to_letter:
        dim_to_letter[d] = chr(next_letter)
        next_letter += 1
      ret.append(dim_to_letter[d])

  return "".join(ret)


def is_subsequence(short_seq, long_seq):
  """Is short_seq a subsequence of long_seq."""
  if not short_seq:
    return True
  pos = 0
  for x in long_seq:
    if pos == len(short_seq):
      return True
    if short_seq[pos] == x:
      pos += 1
  if pos == len(short_seq):
    return True
  return False


def verify_no_new_dims(input_shapes, output_shape):
  """Verifies that all dimensions in the output are in at least one input.

  Args:
    input_shapes: a list of Shapes
    output_shape: a Shape
  Raises:
    ValueError: if there are new dimensions in the output.
  """
  all_input_dims = set(sum([s.dims for s in input_shapes], []))
  all_output_dims = set(output_shape.dims)
  if not all_output_dims.issubset(all_input_dims):
    raise ValueError(
        "No new dimensions allowed in output"
        " input_shapes = %s output_shape= %s"
        % ([s.dims for s in input_shapes], output_shape.dims))


def pnum_to_processor_coordinates(mesh_shape, pnum):
  """Coordinates of a processor in the mesh.

  Args:
    mesh_shape: a Shape or a list of integers
    pnum: an integer less than len(mesh_shape)

  Returns:
    a list of integers with length len(mesh_shape)
  """
  if isinstance(mesh_shape, Shape):
    mesh_shape = mesh_shape.to_integer_list
  if not isinstance(mesh_shape, list):
    raise ValueError("mesh_shape must be a Shape or a list of integers")
  ret = []
  for dimsize in mesh_shape[::-1]:
    ret.append(pnum % dimsize)
    pnum //= dimsize
  return ret[::-1]


def processor_coordinates_to_pnum(mesh_shape, coord):
  """Inverse of pnum_to_processor_coordinates.

  Args:
    mesh_shape: a Shape or a list of integers
    coord: a list of integers with length len(mesh_shape)

  Returns:
    an integer less than len(mesh_shape)
  """
  if isinstance(mesh_shape, Shape):
    mesh_shape = mesh_shape.to_integer_list
  if not isinstance(mesh_shape, list):
    raise ValueError("mesh_shape must be a Shape or a list of integers")
  ret = 0
  multiplier = 1
  for c, d in zip(coord[::-1], mesh_shape[::-1]):
    ret += multiplier * c
    multiplier *= d
  return ret


def pnum_to_group(mesh_shape, group_dims, pnum):
  """Group number for grouped allreduce.

  Args:
    mesh_shape: a Shape
    group_dims: a list of integers (the dimensions reduced over)
    pnum: an integer

  Returns:
    an integer
  """
  coord = pnum_to_processor_coordinates(mesh_shape, pnum)
  remaining_shape = Shape(
      [d for i, d in enumerate(mesh_shape) if i not in group_dims])
  remaining_coord = [d for i, d in enumerate(coord) if i not in group_dims]
  return processor_coordinates_to_pnum(remaining_shape, remaining_coord)


def processor_groups(mesh_shape, group_dims):
  """Groups of processors which differ only in the given dimensions.

  Args:
    mesh_shape: a Shape
    group_dims: a list of integers

  Returns:
    a list of lists of integers (processor numbers)
  """
  group_numbers = [
      pnum_to_group(mesh_shape, group_dims, pnum)
      for pnum in xrange(mesh_shape.size)]
  ret = []
  for pnum, g in enumerate(group_numbers):
    while len(ret) <= g:
      ret.append([])
    ret[g].append(pnum)
  return ret


def list_product(l):
  return functools.reduce(operator.mul, l, 1)


def reduce_logsumexp(x, reduced_dim, extra_logit=None, name=None):
  """Numerically stable version of log(reduce_sum(exp(x))).

  Unlike other reductions, the output has the same shape as the input.
  Note: with a minor change, we could allow multiple reduced dimensions.

  Args:
    x: a Tensor
    reduced_dim: a dimension in x
    extra_logit: an optional Tensor broadcastable to (x.shape - reduced_dim)
    name: an optional string
  Returns:
    a Tensor with the same shape and dtype as x.
  """
  reduced_dim = convert_to_dimension(reduced_dim)
  with tf.variable_scope(name, default_name="reduce_logsumexp"):
    reduced_shape = x.shape - reduced_dim
    max_logit = reduce_max(stop_gradient(x), output_shape=reduced_shape)
    if extra_logit is not None:
      if isinstance(extra_logit, Tensor):
        extra_logit = stop_gradient(extra_logit)
      max_logit = maximum(max_logit, extra_logit)
    x -= max_logit
    exp_x = exp(x)
    sum_exp_x = reduce_sum(exp_x, output_shape=reduced_shape)
    if extra_logit is not None:
      sum_exp_x += exp(extra_logit - max_logit)
    return log(sum_exp_x) + max_logit


def log_softmax(x, reduced_dim, extra_logit=None, name=None):
  """log(softmax(x)).

  Args:
    x: a Tensor whose shape contains vocab_dim
    reduced_dim: a Dimension
    extra_logit: an optional Tensor broadcastable to (x.shape - reduced_dim)
    name: an optional string

  Returns:
    a Tensor with the same shape as x
  """
  return x - reduce_logsumexp(
      x, reduced_dim, extra_logit=extra_logit, name=name)


def softmax(x, reduced_dim, extra_logit=None, name=None):
  with tf.variable_scope(name, default_name="softmax"):
    return exp(log_softmax(x, reduced_dim, extra_logit=extra_logit))


class RangeOperation(Operation):
  """tf.range."""

  def __init__(self, mesh, dim, dtype, name=None):
    super(RangeOperation, self).__init__([], mesh, name=name or "range")
    dim = convert_to_dimension(dim)
    self._mesh = mesh
    self._dim = dim
    self._dtype = dtype

    self._outputs = [Tensor(self, Shape([dim]), dtype)]

  def lower(self, lowering):
    mesh_impl = lowering.mesh_impl(self)
    with tf.variable_scope(self.name, default_name="range"):
      if self._dtype == tf.bfloat16:
        # tf.range(dtype=bfloat16) gives the wrong shape.
        # TODO(noam): report the bug.
        tf_range = tf.cast(tf.range(self._dim.size), tf.bfloat16)
      else:
        tf_range = tf.range(self._dim.size, dtype=self._dtype)
      lowering.set_tensor_lowering(
          self.outputs[0],
          mesh_impl.import_tf_tensor(self.outputs[0], tf_range))


def mtf_range(mesh, dim, dtype, name=None):
  """Create a 1d mesh tensor with a range from [0, dim.size).

  Call externally as mtf.range()

  Args:
    mesh: a Mesh
    dim: a Dimension
    dtype: a tf.DType
    name: an optional string

  Returns:
    a Tensor
  """
  return RangeOperation(mesh, dim, dtype, name).outputs[0]


def pretty_print_counters(counters):
  """print counters hierarchically.

  Each counter is a pair of a string and a number.
  The string can have slashes, meaning that the number also counts towards
  each prefix.  e.g.  "parameters/trainable" counts towards both "parameters"
  and "parameters/trainable".

  Args:
    counters: a list of (string, number) pairs

  Returns:
    a string
  """
  totals = collections.defaultdict(int)
  for (name, val) in counters:
    prefixes = [name[:i] for i in xrange(len(name)) if name[i] == "/"] + [name]
    for p in prefixes:
      totals[p] += val
  parts = []
  for name, val in sorted(six.iteritems(totals)):
    parts.append(" " * name.count("/") + "%s: %.3g" % (name, val))
  return "\n".join(parts)


def _parse_string_to_list_of_pairs(s, seconds_to_int=False):
  r"""Parses a string into a list of pairs.

  In the input string, each pair is separated by a colon, and the delimiters
  between pairs are any of " ,.;".

  e.g. "rows:32,cols:32"

  Args:
    s: str to parse.
    seconds_to_int: Boolean. If True, then the second elements are returned
      as integers;  otherwise they are strings.

  Returns:
    List of tuple pairs.

  Raises:
    ValueError: Badly formatted string.
  """
  ret = []
  for p in [s.split(":") for s in re.sub("[,.;]", " ", s).split()]:
    if len(p) != 2:
      raise ValueError("bad input to _parse_string_to_list_of_pairs %s" % s)
    if seconds_to_int:
      ret.append((p[0], int(p[1])))
    else:
      ret.append(tuple(p))
  return ret


def parallel(devices, fn, *args, **kwargs):
  """Call a function once on each device.

  Args:
    devices: a list of n devices
    fn: a function
    *args: arguments, each of which is a list of length n
    **kwargs: keyword-args, each of which is a list of length n
  Returns:
    a list of length n
  Raises:
    ValueError: if the arguments are not all lists of length n
  """
  if not isinstance(devices, list):
    raise ValueError("devices must be a list")
  for x in list(args) + list(six.itervalues(kwargs)):
    if not isinstance(x, list) or len(x) != len(devices):
      raise ValueError(
          "Argument not a list with same length as devices "
          "arg=%s devices=%s" % (x, devices))
  ret = []
  for i, device in enumerate(devices):
    with tf.device(device):
      with tf.variable_scope("parallel_%d" % i):
        my_args = [x[i] for x in args]
        my_kwargs = {k: v[i] for k, v in six.iteritems(kwargs)}
        ret.append(fn(*my_args, **my_kwargs))
  return ret


def transpose_list_of_lists(lol):
  """Transpose a list of equally-sized python lists.

  Args:
    lol: a list of lists
  Returns:
    a list of lists
  Raises:
    ValueError: if list is empty
  """
  if not lol:
    raise ValueError("cannot transpose the empty list")
  return [list(x) for x in zip(*lol)]


def binary_reduction_fn(reduction_fn_string):
  if reduction_fn_string == "SUM":
    return tf.add
  elif reduction_fn_string == "MAX":
    return tf.maximum
  elif reduction_fn_string == "MIN":
    return tf.minimum
  else:
    raise ValueError("Unknown reduction_fn_string %s" % reduction_fn_string)


def reduction_fn(reduction_fn_string):
  if reduction_fn_string == "SUM":
    return tf.reduce_sum
  elif reduction_fn_string == "MAX":
    return tf.reduce_max
  elif reduction_fn_string == "MIN":
    return tf.reduce_min
  else:
    raise ValueError("Unknown reduction_fn_string %s" % reduction_fn_string)


def pool_fn(pool_fn_string):
  """Converts a string function name to actual function."""
  def avg_pool2d_fn(x, ksize, strides, padding):
    return _tf_restore_batch_dims(
        tf.nn.avg_pool2d(_tf_flatten_batch_dims(x, 3), ksize, strides, padding),
        3, x)
  def avg_pool3d_fn(x, ksize, strides, padding):
    return _tf_restore_batch_dims(
        tf.nn.avg_pool3d(_tf_flatten_batch_dims(x, 4), ksize, strides, padding),
        4, x)
  def max_pool2d_fn(x, ksize, strides, padding):
    return _tf_restore_batch_dims(
        tf.nn.max_pool2d(_tf_flatten_batch_dims(x, 3), ksize, strides, padding),
        3, x)
  def max_pool3d_fn(x, ksize, strides, padding):
    return _tf_restore_batch_dims(
        tf.nn.max_pool3d(_tf_flatten_batch_dims(x, 4), ksize, strides, padding),
        4, x)

  if pool_fn_string == "AVG_2D":
    return avg_pool2d_fn
  elif pool_fn_string == "AVG_3D":
    return avg_pool3d_fn
  elif pool_fn_string == "MAX_2D":
    return max_pool2d_fn
  elif pool_fn_string == "MAX_3D":
    return max_pool3d_fn
  else:
    raise ValueError("Unknown pool_fn_string %s" % pool_fn_string)


class MtfCheckpointSaverListener(tf.estimator.CheckpointSaverListener):
  """Copy slices to masters before saving."""

  def __init__(self, lowering):
    self._op = lowering.copy_slices_to_masters()

  def begin(self):
    # You can add ops to the graph here.
    tf.logging.info("Starting the session.")

  def before_save(self, session, global_step_value):
    # assigns
    tf.logging.info("Before Save.")
    session.run(self._op)
    tf.logging.info("About to write a checkpoint")

  def after_save(self, session, global_step_value):
    tf.logging.info("Done writing checkpoint.")

  def end(self, session, global_step_value):
    tf.logging.info("Done with the session.")


class MtfRestoreHook(tf.estimator.SessionRunHook):
  """Copy masters to slices after restoring."""

  def __init__(self, lowering):
    self._lowering = lowering

  def begin(self):
    # This namescope is useful in adding the hook operation when the graph is
    # constructed. It's also necessary to call the op when the exported model is
    # loaded in another session.
    with tf.name_scope("mtf_restore_hook"):
      self._op = self._lowering.copy_masters_to_slices()

  def after_create_session(self, session, coord):
    tf.logging.info("Before copy master to slices.")
    session.run(self._op)
    tf.logging.info("Done with copy master to slices.")


class RandomOperation(Operation):
  """Random operation such as tf.random.uniform."""

  def __init__(self, mesh, shape, tf_fn, **kwargs):
    super(RandomOperation, self).__init__(
        [], mesh=mesh, name=kwargs.get("name", "random"))
    self._tf_fn = tf_fn
    self._kwargs = kwargs
    self._outputs = [Tensor(self, shape, kwargs.get("dtype", tf.float32))]
    # Rerun to take the new output into account.
    self._splittable_dims, self._unsplittable_dims = (
        self._initialize_all_dimensions_as_splittable())

  def lower(self, lowering):
    mesh_impl = lowering.mesh_impl(self)
    output_shape = self.outputs[0].shape
    lowering.set_tensor_lowering(self.outputs[0], (
        mesh_impl.random(output_shape, self._tf_fn, self._kwargs)))


def random_uniform(mesh, shape, **kwargs):
  """Random uniform.

  Args:
    mesh: a Mesh
    shape: a Shape
    **kwargs: keyword args for tf.random.uniform, except seed

  Returns:
    a Tensor
  """
  shape = convert_to_shape(shape)
  return RandomOperation(mesh, shape, tf.random.uniform, **kwargs).outputs[0]


def random_normal(mesh, shape, **kwargs):
  """Random normal.

  Args:
    mesh: a Mesh
    shape: a Shape
    **kwargs: keyword args for tf.random.normal, except seed

  Returns:
    a Tensor
  """
  shape = convert_to_shape(shape)
  return RandomOperation(mesh, shape, tf.random.normal, **kwargs).outputs[0]


def dropout(x, keep_prob=None, rate=None, noise_shape=None, name=None):
  """Randomly set some elements to 0 and scale up the rest.

  Dropout rate should be specified in exactly one of two ways:
    rate - the fraction to drop
    keep_prob - the fraction to keep

  If x has floating-point type, then kept values are scaled up by
  a factor of (1.0 / keep_prob).  If x is has integer type, the kept values
  are not scaled up.

  Args:
    x: a Tensor
    keep_prob: a float between 0.0 and 1.0
    rate: a float between 0.0 and 1.0
    noise_shape: an optional Shape (a subset of x.shape)
    name: an optional string

  Returns:
    a Tensor
  """
  if (keep_prob is None) == (rate is None):
    raise ValueError("exactly one of keep_prob and rate should be set")
  if keep_prob is None:
    keep_prob = 1.0 - rate
  noise_shape = convert_to_shape(noise_shape)
  if noise_shape is None:
    noise_shape = x.shape
  with tf.variable_scope(name, default_name="dropout"):
    if keep_prob == 1.0:
      return x
    noise = cast(less(random_uniform(
        x.mesh, noise_shape,
        dtype=(x.dtype if x.dtype.is_floating else tf.float32)),
                      keep_prob), x.dtype)
    if x.dtype.is_floating:
      noise /= keep_prob
    return x * noise


def _cumprod(l):
  """Cumulative product of a list.

  Args:
    l: a list of integers
  Returns:
    a list with one more element (starting with 1)
  """
  ret = [1]
  for item in l:
    ret.append(ret[-1] * item)
  return ret


def log_variable_sizes(var_list,
                       tag,
                       verbose=True,
                       mesh_to_impl=None,
                       log_file=None):
  """Log the sizes and shapes of variables, and the total size.

  Args:
    var_list: a list of variables; defaults to trainable_variables
    tag: a string; defaults to "Trainable Variables"
    verbose: bool, if True, log every weight; otherwise, log total size only.
    mesh_to_impl: an optional map from Mesh to MeshImpl
    log_file: an optional tf.io.gfile.GFile. If provided, information about
      the variables will also be logged to this file.
  """
  if not var_list:
    return

  name_to_var = {v.name: v for v in var_list}
  total_size = 0
  total_slice_size = 0
  for v_name in sorted(list(name_to_var)):
    v = name_to_var[v_name]
    v_size = v.shape.size
    if mesh_to_impl is not None:
      slice_size = mesh_to_impl[v.mesh].slice_size(v.shape)
    else:
      slice_size = 0
    total_slice_size += slice_size
    if verbose:
      _log_info_also_to_file(
          "Variable %s size %s slice_size %s %s",
          v.name.ljust(60),
          str(v_size).ljust(12),
          str(slice_size).ljust(12),
          str(v.shape).ljust(60),
          log_file=log_file)
      if isinstance(v, StackedVariable):
        for n in v.original_names:
          _log_info_also_to_file("    " + n, log_file=log_file)
    total_size += v_size
  _log_info_also_to_file(
      "%s count: %s  Total size: %s  Total slice_size: %s",
      tag.ljust(30),
      str(len(var_list)).ljust(6),
      str(total_size).ljust(15),
      str(total_slice_size).ljust(15),
      log_file=log_file)


def _log_info_also_to_file(format_str, *args, **kw_args):
  """Logs at the info level and writes to file if one is provided.

  Args:
    format_str: a string; will be logged and can contain things such as %s.
    *args: arguments to the format_str.
    **kw_args: keyword arguments. May contain optional tf.io.gfile.GFile keyed
      by "log_file", where the message will also be appended to this file. Other
      arguments will be ignored.
  """
  tf.logging.info(format_str, *args)
  log_file = kw_args.get("log_file", None)
  if log_file:
    log_file.write(format_str % args)
    log_file.write("\n")


class WhileLoopOperation(Operation):
  """While loop, like tf.while_loop."""

  def __init__(self, cond_fn, body_fn, inputs,
               tf_kwargs=None, has_accumulators=False, name="while_loop"):
    """Create a WhileLoopOperation.

    A few differences from tf.while_loop:

    - gradients are not yet supported

    - inputs must be a list of tensors, as opposed to an arbitrary nested
      structure.  cond_fn and body_fn take an argument list

    - we support optional "accumulators" which are additional outputs
      returned by body_fn.  These are summed across all iterations and
      retured as additional outputs of the while-loop.  To use accumulators,
      the has_accumulators argument must be True.  For better performance,
      we delay allreduce on the accumulators until after the loop, so that it
      only needs to happen once.  This is useful, for example, if the
      accumulators are summing gradients for many mini-batches.

    Args:
      cond_fn: a function from n mtf Tensors to mtf Scalar
      body_fn: a function from n mtf Tensors to sequence of mtf Tensors
      inputs: list of n mtf Tensors
      tf_kwargs: a dictionary of arguments for tf.while_loop
      has_accumulators: a boolean
      name: a string
    Returns:
      a WhileLoopOperation
    """

    super(WhileLoopOperation, self).__init__(
        inputs, mesh=inputs[0].mesh, name=name)
    self._cond_fn = cond_fn
    self._body_fn = body_fn
    self._tf_kwargs = tf_kwargs or {}
    assert not self._tf_kwargs.get("back_prop", False)
    ops = self.graph.operations
    # remove self from the graph's operations
    ops.pop()
    before = len(ops)
    def make_placeholders(name):
      return [Tensor(self, t.shape, t.dtype, name="%s:%d" % (name, i))
              for i, t in enumerate(inputs)]
    self._cond_inputs = make_placeholders("cond_input")
    self._cond_output = self._cond_fn(*self._cond_inputs)
    self._cond_ops = ops[before:]
    del ops[before:]
    self._body_inputs = make_placeholders("body_input")
    self._body_outputs = self._body_fn(*self._body_inputs)
    if len(self._body_outputs) < len(inputs):
      raise ValueError("body_fn produces fewer outputs than inputs")
    if len(self._body_outputs) > len(inputs) and not has_accumulators:
      raise ValueError("body_fn produces more outputs than inputs")
    for (i, (inp, body_out)) in enumerate(
        zip(inputs, self._body_outputs[:len(inputs)])):
      if inp.shape != body_out.shape:
        raise ValueError(
            "shape mismatch i=%d inp=%s body_out=%s" % (i, inp, body_out))
    # Pull new variables outside the loop.
    added_ops = ops[before:]
    del ops[before:]
    self._body_ops = []
    for op in added_ops:
      if isinstance(op, Variable):
        ops.append(op)
      else:
        self._body_ops.append(op)
    # re-add self to graph's operations
    ops.append(self)
    self._outputs = [
        Tensor(self, t.shape, t.dtype, name="output:%d" % i)
        for i, t in enumerate(self._body_outputs)]

    # Rerun to take the new output into account.
    self._splittable_dims, self._unsplittable_dims = (
        self._initialize_all_dimensions_as_splittable())

  def lower(self, lowering):
    mesh_impl = lowering.mesh_impl(self)
    def tf_cond_fn(*tf_inputs):
      for tf_inp, mtf_inp in zip(
          tf_inputs[:len(self._cond_inputs)], self._cond_inputs):
        lowering.tensors[mtf_inp] = mesh_impl.LaidOutTensor(tf_inp)
      for op in self._cond_ops:
        with tf.name_scope(op.name):
          op.lower(lowering)
      lowered_output = lowering.tensors[self._cond_output]
      ret = lowered_output.to_laid_out_tensor().tensor_list[0]
      return ret

    # This array keeps track of which lowered body-outputs have type
    # LazyAllreduceSum.  We treat these specially  - instead of
    # immediately converting to LaidOutTensor (executing the allreduce)
    # we sum across iterations first, then allreduce at the end.
    # When one of the body outputs is a LazyAllreduceSum, we put the
    #  LazyAllreduceSum object into this array for future reference.
    is_lazyallreducesum = [None] * len(self._outputs)
    def tf_body_fn(*tf_inputs):
      """Body function for tf.while_loop.

      Args:
        *tf_inputs: a list of tf.Tensor
      Returns:
        a list of tf.Tensor
      """
      for tf_inp, mtf_inp in zip(
          tf_inputs[:len(self._inputs)], self._body_inputs):
        lowering.tensors[mtf_inp] = mesh_impl.LaidOutTensor(tf_inp)
      for op in self._body_ops:
        with tf.name_scope(op.name):
          op.lower(lowering)
      ret = []
      for i, mtf_out in enumerate(self._body_outputs):
        lowered_out = lowering.tensors[mtf_out]
        if isinstance(lowered_out, LazyAllreduceSum):
          is_lazyallreducesum[i] = lowered_out
          ret.append(lowered_out.laid_out_input.tensor_list)
        else:
          ret.append(lowered_out.to_laid_out_tensor().tensor_list)
      # accumulators
      for i in range(len(self._inputs), len(self._outputs)):
        ret[i] = [x + y for x, y in zip(ret[i], tf_inputs[i])]
      return ret

    lowered_inputs = []
    for t in self.inputs:
      lowered_inputs.append(
          lowering.tensors[t].to_laid_out_tensor().tensor_list)
    # accumulators get initial value 0
    for t in self._body_outputs[len(self.inputs):]:
      def slice_fn():
        return tf.zeros(mesh_impl.slice_shape(t.shape), dtype=t.dtype)
      lowered_inputs.append(mesh_impl.slicewise(slice_fn).tensor_list)

    tf_outs = tf.while_loop(tf_cond_fn,
                            tf_body_fn,
                            lowered_inputs,
                            back_prop=False,
                            **self._tf_kwargs)
    for i, (tf_out, mtf_out) in enumerate(zip(tf_outs, self._outputs)):
      out = mesh_impl.LaidOutTensor(tf_out)
      lazy = is_lazyallreducesum[i]
      if lazy:
        out = LazyAllreduceSum(
            mesh_impl, out, lazy.mesh_axes, lazy.add_counter_fn)
      lowering.set_tensor_lowering(mtf_out, out)


def while_loop(cond_fn, body_fn, inputs, num_loop_vars=None,
               has_accumulators=False, **kwargs):
  """While Loop.

  See comments above for WhileLoopOperation

  num_loop_vars is a hack for the multi-gpu setup.  In this case, loops
  are generally slow, as all loop variables are placed on device.  By setting
  num_loop_vars=k, then all of the loop variables except for the first k
  are handled as mtf Variables instead of loop variables, using explicit
  updates and control dependencies.  In this case, we only return the
  first num_loop_vars outputs.  Do not use this option on TPU, since it
  is unnecessary and also produces incorrect results, since xla does not
  respect control dependencies.

  Args:
    cond_fn: a function from n Tensors to scalar boolean Tensor
    body_fn: a function from n Tensors to list of n Tensors
    inputs: a list of n Tensors
    num_loop_vars: an optional integer.
    has_accumulators: a boolean
    **kwargs: additional kwargs passed to tf.while_loop

  Returns:
    a list of n Tensors.
  """
  if num_loop_vars is None:
    return WhileLoopOperation(cond_fn, body_fn, inputs, tf_kwargs=kwargs,
                              has_accumulators=has_accumulators).outputs
  # Turn all loop vars except for the first ones into non-loop vars.
  # see comments in docstring.
  assert num_loop_vars > 0
  extra_inputs = inputs[num_loop_vars:]
  my_vars = []
  for i, x in enumerate(extra_inputs):
    my_vars.append(get_variable(
        x.mesh, "loop_var_%d" % i,
        x.shape, initializer=tf.zeros_initializer(),
        dtype=x.dtype,
        collections=[tf.GraphKeys.LOCAL_VARIABLES]))
  my_vars = tuple(my_vars)
  first_input = depend(
      inputs[0], [assign(var, x) for var, x in zip(my_vars, extra_inputs)])
  inputs = [first_input] + inputs[1:num_loop_vars]
  def my_cond_fn(*inputs):
    return cond_fn(*(inputs + my_vars))
  def my_body_fn(*inputs):
    outputs = tuple(body_fn(*(inputs + my_vars)))
    extra_outputs = outputs[num_loop_vars:]
    first_output = depend(
        outputs[0], [assign(var, x) for var, x in zip(my_vars, extra_outputs)])
    outputs = (first_output,) + outputs[1:num_loop_vars]
    return outputs
  return WhileLoopOperation(
      my_cond_fn, my_body_fn, inputs, tf_kwargs=kwargs,
      has_accumulators=has_accumulators).outputs


class CustomGradientOperation(Operation):
  """Operation to implement custom gradients.

  See comments on custom_gradient() below.
  """

  def __init__(self,
               explicit_inputs,
               all_inputs,
               fn_outputs,
               grad_fn,
               forward_operations,
               name=None):
    super(CustomGradientOperation, self).__init__(
        all_inputs + fn_outputs, name=name or "custom_gradient")
    self._explicit_inputs = explicit_inputs
    self._all_inputs = all_inputs
    self._grad_fn = grad_fn
    self._fn_outputs = fn_outputs
    self._outputs = [Tensor(self, x.shape, x.dtype, index=i)
                     for i, x in enumerate(fn_outputs)]
    self._forward_operations = forward_operations

  def lower(self, lowering):
    for fn_output, output in zip(
        self._fn_outputs, self._outputs):
      lowering.set_tensor_lowering(output,
                                   lowering.tensors[fn_output])

  def gradient(self, grad_ys):
    graph = self._inputs[0].graph
    old_num_vars = len(graph.all_variables)
    grads = self._grad_fn(
        explicit_inputs=self._explicit_inputs,
        all_inputs=self._all_inputs,
        forward_operations=self._forward_operations,
        outputs=self._fn_outputs,
        output_grads=grad_ys)
    new_num_vars = len(graph.all_variables)
    if new_num_vars != old_num_vars:
      raise ValueError(
          "new variables created by custom gradient."
          "Maybe a problem with scope. %s" % (
              graph.all_variables[old_num_vars:],))
    for g, t in zip(grads, self._all_inputs):
      if g is None:
        tf.logging.warning("No gradient on input %s" % t)
    return list(grads) + [None] * len(self._fn_outputs)


def custom_gradient(fn, grad_fn, explicit_inputs):
  """Execute a function and call a custom gradient fn on the backward pass.

  `fn` takes positional Tensor arguments and returns a Tensor or a tuple of
  Tensors.

  `explicit_inputs` is a list of tensors to be passed as positional arguments
  to the function `fn`.

  `grad_fn` has the following signature:
    Args:
      explicit_inputs: the list of Tensors passed to this function and to `fn`
      all_inputs: a list of tensors beginning with explicit_inputs, but also
        containing external Tensors used by fn.
      forward_operations: a list of Operation. (the operations created on the
        foward pass
      outputs: the outputs of `fn` from the forward pass
      output_grads: the gradient Tensors corresponding to those outputs.
    Returns
      a list of Tensor/None with the same length as `all_inputs`

  Args:
    fn: a function taking positional Tensor arguments
    grad_fn: a function (see above)
    explicit_inputs: list of Tensors
  Returns:
    a list of outputs
  """
  graph = explicit_inputs[0].graph
  outputs, forward_operations = graph.capture_operations(
      lambda: fn(*explicit_inputs))
  returns_tuple = isinstance(outputs, tuple)
  new_outputs = set()
  new_inputs = set()
  for op in forward_operations:
    new_inputs.update(set(op.inputs))
    if not isinstance(op, Variable):
      new_outputs.update(set(op.outputs))
  external_inputs = list(new_inputs - new_outputs - set(explicit_inputs))
  external_inputs = [t for t in external_inputs if t.dtype.is_floating]
  all_inputs = explicit_inputs + external_inputs
  if not returns_tuple:
    outputs = outputs,
  ret = CustomGradientOperation(explicit_inputs,
                                all_inputs,
                                list(outputs),
                                grad_fn,
                                forward_operations).outputs
  # Make sure no one uses the internals of this function, since the gradients
  #  will probably not work correctly.
  for t in new_outputs - set(outputs):
    t.usable = False
  return ret if returns_tuple else ret[0]


def _recompute_grad_grad(explicit_inputs,
                         all_inputs,
                         forward_operations,
                         outputs,
                         output_grads,
                         control_dependencies):
  """Gradient function used with recompute_grad."""
  graph = forward_operations[0].graph
  input_mapping = {t: t for t in all_inputs}
  if control_dependencies:
    # we need to outsmart XLA here to force a control dependency
    zero_with_control_dependency = reduce_sum(output_grads[0] * 1e-30)
    for t in explicit_inputs:
      if t.dtype.is_floating:
        input_mapping[t] += cast(zero_with_control_dependency, t.dtype)
  mapped_inputs = [input_mapping[t] for t in all_inputs]
  recomputed_operations, mapping = graph.clone_operations(
      forward_operations, input_mapping)
  recomputed_outputs = [mapping[t] for t in outputs]
  input_grads = gradients(
      ys=recomputed_outputs,
      xs=mapped_inputs,
      grad_ys=output_grads,
      operations=recomputed_operations)
  for x, g in zip(all_inputs, input_grads):
    if x.dtype.is_floating and g is None:
      raise ValueError("_recompute_grad_grad: no gradient for %s" % x)
  return input_grads


def recompute_grad(fn, explicit_inputs, control_dependencies=True):
  """Execute a function and recompute it on the backwards pass.

  Args:
    fn: a function taking positional arguments and returning a Tensor or tuple
      of Tensors.
    explicit_inputs: inputs to the function
    control_dependencies: a boolean - whether to force the recomputation to
      happen after the output gradients.
  Returns:
    a Tensor or tuple of Tensors
  """
  return custom_gradient(
      fn,
      functools.partial(_recompute_grad_grad,
                        control_dependencies=control_dependencies),
      explicit_inputs)


def where(condition, if_true, if_false, output_shape=None):
  dtype = if_true.dtype
  return (
      multiply(if_true, cast(condition, dtype), output_shape=output_shape) +
      multiply(if_false,
               cast(logical_not(condition), dtype), output_shape=output_shape))


def _shape_union(shapes):
  """A shape containing the union of all dimensions in the input shapes.

  Args:
    shapes: a list of Shapes

  Returns:
    a Shape
  """
  return Shape(sorted(list(set(sum([s.dims for s in shapes], [])))))


def _tf_flatten_batch_dims(x, num_nonbatch_dims):
  """Flatten all but last num_nonbatch_dims into one dimension.

  Args:
    x: a tf.Tensor:
    num_nonbatch_dims: an integer

  Returns:
    a tf.Tensor with 1 + num_nonbatch_dims dimensions.
  """
  shape = x.shape.as_list()
  assert None not in shape
  new_shape = ([list_product(shape[:-num_nonbatch_dims])]
               + shape[-num_nonbatch_dims:])
  if new_shape != shape:
    x = tf.reshape(x, new_shape)
  return x


def _tf_restore_batch_dims(x, num_nonbatch_dims, prototype):
  """Reverse op of _tf_flatten_batch_dims.

  Un-flatten the first dimension of x to match all but the last
  num_nonbatch_dims dimensions of prototype.

  Args:
    x: a tf.Tensor with 1 + num_nonbatch_dims dimensions
    num_nonbatch_dims: an integer
    prototype: a tf.Tensor

  Returns:
    a tf.Tensor
  """
  assert x.shape.ndims == 1 + num_nonbatch_dims
  new_shape = (
      prototype.shape.as_list()[:-num_nonbatch_dims] + x.shape.as_list()[1:])
  assert None not in new_shape
  if new_shape != x.shape.as_list():
    x = tf.reshape(x, new_shape)
  return x


def halo_exchange(x, blocks_dim, block_size_dim, halo_size, wrap=False):
  """Concat each block with the margins of adjacent blocks.

  Get left and right blocks_dim and concatenate along block_size_dim.

  Args:
    x: a Tensor.
    blocks_dim: a Dimension in x.shape
    block_size_dim: a Dimension in x.shape
    halo_size: an integer
    wrap: a boolean

  Returns:
    a Tensor with the same shape as x, other than in block_size_dim, whose
    size is increased by 2*halo_size.
  """
  if halo_size == 0:
    return x

  block_size = block_size_dim.size
  partial_size = halo_size % block_size
  num_complete_blocks = halo_size // block_size
  parts = [x]

  for i in xrange(1, num_complete_blocks + 1):
    parts = ([shift(x, i, blocks_dim, wrap)] + parts +
             [shift(x, -i, blocks_dim, wrap)])
  if partial_size > 0:
    left_margin = mtf_slice(x, 0, partial_size, block_size_dim.name)
    right_margin = mtf_slice(
        x, block_size_dim.size - partial_size, partial_size,
        block_size_dim.name)
    parts = (
        [shift(right_margin, num_complete_blocks + 1, blocks_dim, wrap)]
        + parts +
        [shift(left_margin, -(num_complete_blocks + 1), blocks_dim, wrap)])
  return concat(parts, block_size_dim.name)


def left_halo_exchange(x, blocks_dim, block_size_dim, halo_size, wrap=False):
  """Concat each block with the margins of adjacent blocks from the left.

  Get left blocks_dim and concatenate along block_size_dim.

  Args:
    x: a Tensor.
    blocks_dim: a Dimension in x.shape
    block_size_dim: a Dimension in x.shape
    halo_size: an integer
    wrap: a boolean

  Returns:
    a Tensor with the same shape as x, other than in block_size_dim, whose
    size is increased by halo_size.
  """
  if halo_size == 0:
    return x

  block_size = block_size_dim.size
  partial_size = halo_size % block_size
  num_complete_blocks = halo_size // block_size
  parts = [x]

  for i in xrange(1, num_complete_blocks + 1):
    parts = ([shift(x, i, blocks_dim, wrap)] + parts)
  if partial_size > 0:
    right_margin = mtf_slice(
        x, block_size_dim.size - partial_size, partial_size,
        block_size_dim.name)
    parts = ([shift(right_margin, num_complete_blocks + 1, blocks_dim, wrap)]
             + parts)
  return concat(parts, block_size_dim.name)


def tensor_dim_to_mesh_dim_size(layout, mesh_shape, tensor_dim):
  """How many ways does a tensor dimension get split.

  This is used to "cheat" when building the mtf graph and peek at how a
  tensor dimension will be split.  Returns 1 if the tensor dimension is not
  split.

  Args:
    layout: an input to convert_to_layout_rules
    mesh_shape: an input to convert_to_shape
    tensor_dim: a Dimension

  Returns:
    an integer
  """
  layout_rules = convert_to_layout_rules(layout)
  mesh_shape = convert_to_shape(mesh_shape)
  mesh_axis = layout_rules.tensor_dimension_to_mesh_axis(tensor_dim, mesh_shape)
  if mesh_axis is None:
    return 1
  else:
    return mesh_shape.dims[mesh_axis].size


def tensor_dim_to_size_per_split(layout, mesh_shape, tensor_dim):
  mesh_dim_size = tensor_dim_to_mesh_dim_size(layout, mesh_shape, tensor_dim)
  if tensor_dim.size % mesh_dim_size:
    raise ValueError("Mesh dimension (%s) must divide tensor dimension (%s)"
                     % (mesh_dim_size, tensor_dim))
  return tensor_dim.size // mesh_dim_size


def combined_dimension(dims, name=None):
  if not dims:
    raise ValueError("dims must be a list of one or more Dimensions")
  return Dimension(name or dims[0].name, Shape(dims).size)


def serialize_training_step(features, model_fn, batch_dim, num_splits):
  """Break the training batch into multiple microbatches.

  Returns two structures:

  grads - a list of Tensors corresponding to the gradients on
     graph.trainable_variables.  These are summed across all microbatches

  outputs - a dictionary of Tensors corresponding to the output dictionary of
     model_fn.   Each value is either summed across all microbatches (if it
     has no batch-dimension), or concatenated across all microbatches to
     represent the original batch (if it does have a batch-dimension).

  Args:
    features: a dictionary of Tensors, each with a batch_dim dimension
    model_fn: a function from feature dictionary to output dictionary
      output_dictionary must contain "loss"
    batch_dim: a Dimension
    num_splits: an integer dividing batch_dim.size

  Returns:
    grads: a list of Tensors corresponding to the gradients on
      graph.trainable_variables
    outputs: dictionary of output Tensors summed across microbatches
  """
  for v in features.values():
    mesh = v.mesh
    graph = v.graph
  microbatch_dim = Dimension("microbatch", num_splits)
  smaller_batch_dim = Dimension(batch_dim.name, batch_dim.size // num_splits)
  cache = {}
  def select(t, microbatch_num):
    return gather(
        replace_dimensions(t, batch_dim, [smaller_batch_dim, microbatch_dim]),
        microbatch_num, microbatch_dim)
  def cond_fn(microbatch_num):
    return less(microbatch_num, num_splits)
  def body_fn(microbatch_num):
    """Body function for mtf.while_loop.

    Args:
      microbatch_num: a mtf Scalar
    Returns:
      a list of mtf Tensors
    """
    my_features = {}
    for k, v in six.iteritems(features):
      my_features[k] = select(v, microbatch_num)
    outputs = model_fn(my_features)
    grads = gradients(
        [outputs["loss"]], [v.outputs[0] for v in graph.trainable_variables])
    if None in grads:
      for var, var_grad in zip(graph.trainable_variables, grads):
        if var_grad is None:
          tf.logging.error(
              "None gradient for trainable variable %s." % var.outputs[0])
      raise ValueError("Fond trainable variable(s) with None gradient. "
                       "Check if there are trainable variables(s) "
                       "disconnected from the graph.")
    output_keys = outputs.keys()
    cache["output_keys"] = output_keys
    ret = []
    ret.append(microbatch_num + 1)
    # The rest of the returned values are "accumulators" that get summed
    # across all microbatches.
    for t in outputs.values():
      if smaller_batch_dim in t.shape:
        # The output contains a batch dimension, so we want to concatenate
        # across microbatches.
        # Here we pad the tensor for each microbatch - summing will complete
        #  the concatenation.
        t = einsum(
            [t, one_hot(microbatch_num, microbatch_dim, dtype=t.dtype)],
            output_shape=replace_dimensions(
                t.shape, smaller_batch_dim,
                [smaller_batch_dim, microbatch_dim]))
        t = replace_dimensions(
            t, [smaller_batch_dim, microbatch_dim], batch_dim)
        ret.append(t)
      else:
        # There is no batch dimension.  Sum across all microbatches.
        ret.append(t)
    # we also want to sum the gradients.
    ret.extend(grads)
    return ret
  while_out = while_loop(
      cond_fn, body_fn, [constant(mesh, 0, dtype=tf.int32)],
      has_accumulators=True)
  num_outputs = len(cache["output_keys"])
  combined_outputs = {}
  for k, v in zip(cache["output_keys"], while_out[1:1 + num_outputs]):
    combined_outputs[k] = v
  combined_grads = while_out[1 + num_outputs:]
  return combined_grads, combined_outputs


def nth_largest_element(x, n, reduced_dim, name=None):
  """Nth-largest reduction on specified axis.

  Note that n is zero-indexed.

  Args:
    x: a Tensor
    n: an integer
    reduced_dim: a Dimension
    name: an optional string
  Returns:
    a Tensor
  """
  # Compute the top k=n+1 values, then take the last one.
  k_dim = Dimension("_top_k_", n + 1)
  values, _ = top_k(x, reduced_dim=reduced_dim, k_dim=k_dim, name=name)
  return gather(values, n, k_dim)


def nth_smallest_element(x, n, reduced_dim, name=None):
  return -nth_largest_element(-x, n, reduced_dim, name=name)

<<<<<<< HEAD
def to_complex(x, complex_dim=None):
  """Gathers the real and imaginary of a tensor in a complex tensor

  Args:
    x: a float Tensor
    complex_dim: a Dimension where both the real and imaginary parts of the
      tensor are. Defaults to None, which corresponds to the last
      dimension of the tensor.
  Returns:
    a Tensor, complex-valued
  """
  if complex_dim is None:
    complex_dim = x.shape[-1]
  x_real, x_imag = split(x, complex_dim, 2)
  x_real = cast(x_real, tf.complex64)
  x_imag = cast(x_imag, tf.complex64)
  x_complex = x_real + 1j * x_imag
  return x_complex

def split_complex(x, complex_dim=None):
  """Splits a complex tensor into real and imaginary, concatenated

  Args:
    x: a float Tensor
    complex_dim: a Dimension where you want the split to happen.
      Defaults to None, which corresponds to the last dimension of the tensor.
  Returns:
    a Tensor, float-valued
  """
  if complex_dim is None:
    split_dim = x.shape.dims[-1]
    split_axis = -1
  else:
    split_dim = complex_dim
    split_axis = x.shape.index(complex_dim)
  splittable_dims = [d for d in x.shape if d != split_dim]
  def tf_fn(tf_input):
    tf_real = tf.math.real(tf_input)
    tf_imag = tf.math.imag(tf_input)
    output = tf.concat([tf_real, tf_imag], axis=split_axis)
    return output
  output = slicewise(
    tf_fn,
    [x],
    output_shape=x.shape.resize_dimension(split_dim.name, split_dim.size*2),
    output_dtype=tf.float32,
    splittable_dims=splittable_dims,
    name='split_complex',
  )
  return output
=======

def pool_tensor_1d(tensor, pool_dim, reduce_fn=reduce_mean, pool_size=2):
  """Apply 1D pooling to a tensor.

  There can be multiple batch dims and other dims. The only constraint is that
  the pool_size is divisible by the pool_dim.size.

  Here is an example with pool_size = 2 and reduce_fn = reduce_mean.
  [2, 5, 9, 15] reshape -> [[2, 5], [9, 15]] reduce -> [3.5, 12.0]

  Here is another example with pool_size = 2 and reduce_fn = reduce_first, which
  selects the first sequence element and drop the rest.
  [2, 5, 9, 15] reshape -> [[2, 5], [9, 15]] reduce -> [2, 9]

  The input tensor is first reshaped and the reduce function is applied to the
  temporary dim (`low_dim`).

  Args:
    tensor: a Tensor with shape [<batch_dims>, length_dim, <other_dims>]
    pool_dim: a Dimension, the dimension along with to apply pooling.
    reduce_fn: a callable, a reduce function with a signature `reudce_fn(tensor,
      reduced_dim)` where reduced_dim is a keyword arg.
    pool_size: an int specifying the pooling size.

  Returns:
    a Tensor with shape [<batch_dims>, pooled_length_dim, <other_dims>]
  """
  high_dim = Dimension(pool_dim.name, pool_dim.size // pool_size)
  low_dim = Dimension("_low", pool_size)
  reshaped = replace_dimensions(tensor, pool_dim, [high_dim, low_dim])
  return reduce_fn(reshaped, reduced_dim=low_dim)


def stride_tensor_1d(tensor, pool_dim, pool_size=2):
  """Apply 1D stride operation to a tensor.

  1D stride operation is a special case of `pool_tensor_1d` with pool_fn =
  reduce_first, which reduces a tensor to the first element along the
  `pool_dim`. See the docstring of pool_tensor_1d for more detail and an
  example.

  Args:
    tensor: a Tensor with shape [<batch_dims>, length_dim, <other_dims>]
    pool_dim: a Dimension, the dimension along with to apply pooling.
    pool_size: an int specifying the pooling size.

  Returns:
    a Tensor with shape [<batch_dims>, strided_length_dim, <other_dims>]
  """
  return pool_tensor_1d(
      tensor, pool_dim, reduce_fn=reduce_first, pool_size=pool_size)


def reduce_first(tensor, reduced_dim):
  """Reduce the tensor to the first element along the `reduce_dim`.

  An example with `reduced_dim` corresponding to the dimension with axis=1
  [[2, 5], [9, 15]] -> [2, 9]

  Args:
    tensor: a Tensor with shape [<batch_dims>, length_dim, <other_dims>]
    reduced_dim: a Dimension, the dimension to be reduced.

  Returns:
    a Tensor with shape [<batch_dims>, <other_dims>]
  """
  r = mtf_range(tensor.mesh, reduced_dim, dtype=tf.int32)
  first_element_filter = cast(equal(r, 0), tensor.dtype)
  return reduce_sum(tensor * first_element_filter, reduced_dim=reduced_dim)
>>>>>>> f6aceac9
<|MERGE_RESOLUTION|>--- conflicted
+++ resolved
@@ -6605,7 +6605,77 @@
 def nth_smallest_element(x, n, reduced_dim, name=None):
   return -nth_largest_element(-x, n, reduced_dim, name=name)
 
-<<<<<<< HEAD
+
+def pool_tensor_1d(tensor, pool_dim, reduce_fn=reduce_mean, pool_size=2):
+  """Apply 1D pooling to a tensor.
+
+  There can be multiple batch dims and other dims. The only constraint is that
+  the pool_size is divisible by the pool_dim.size.
+
+  Here is an example with pool_size = 2 and reduce_fn = reduce_mean.
+  [2, 5, 9, 15] reshape -> [[2, 5], [9, 15]] reduce -> [3.5, 12.0]
+
+  Here is another example with pool_size = 2 and reduce_fn = reduce_first, which
+  selects the first sequence element and drop the rest.
+  [2, 5, 9, 15] reshape -> [[2, 5], [9, 15]] reduce -> [2, 9]
+
+  The input tensor is first reshaped and the reduce function is applied to the
+  temporary dim (`low_dim`).
+
+  Args:
+    tensor: a Tensor with shape [<batch_dims>, length_dim, <other_dims>]
+    pool_dim: a Dimension, the dimension along with to apply pooling.
+    reduce_fn: a callable, a reduce function with a signature `reudce_fn(tensor,
+      reduced_dim)` where reduced_dim is a keyword arg.
+    pool_size: an int specifying the pooling size.
+
+  Returns:
+    a Tensor with shape [<batch_dims>, pooled_length_dim, <other_dims>]
+  """
+  high_dim = Dimension(pool_dim.name, pool_dim.size // pool_size)
+  low_dim = Dimension("_low", pool_size)
+  reshaped = replace_dimensions(tensor, pool_dim, [high_dim, low_dim])
+  return reduce_fn(reshaped, reduced_dim=low_dim)
+
+
+def stride_tensor_1d(tensor, pool_dim, pool_size=2):
+  """Apply 1D stride operation to a tensor.
+
+  1D stride operation is a special case of `pool_tensor_1d` with pool_fn =
+  reduce_first, which reduces a tensor to the first element along the
+  `pool_dim`. See the docstring of pool_tensor_1d for more detail and an
+  example.
+
+  Args:
+    tensor: a Tensor with shape [<batch_dims>, length_dim, <other_dims>]
+    pool_dim: a Dimension, the dimension along with to apply pooling.
+    pool_size: an int specifying the pooling size.
+
+  Returns:
+    a Tensor with shape [<batch_dims>, strided_length_dim, <other_dims>]
+  """
+  return pool_tensor_1d(
+      tensor, pool_dim, reduce_fn=reduce_first, pool_size=pool_size)
+
+
+def reduce_first(tensor, reduced_dim):
+  """Reduce the tensor to the first element along the `reduce_dim`.
+
+  An example with `reduced_dim` corresponding to the dimension with axis=1
+  [[2, 5], [9, 15]] -> [2, 9]
+
+  Args:
+    tensor: a Tensor with shape [<batch_dims>, length_dim, <other_dims>]
+    reduced_dim: a Dimension, the dimension to be reduced.
+
+  Returns:
+    a Tensor with shape [<batch_dims>, <other_dims>]
+  """
+  r = mtf_range(tensor.mesh, reduced_dim, dtype=tf.int32)
+  first_element_filter = cast(equal(r, 0), tensor.dtype)
+  return reduce_sum(tensor * first_element_filter, reduced_dim=reduced_dim)
+
+
 def to_complex(x, complex_dim=None):
   """Gathers the real and imaginary of a tensor in a complex tensor
 
@@ -6624,6 +6694,7 @@
   x_imag = cast(x_imag, tf.complex64)
   x_complex = x_real + 1j * x_imag
   return x_complex
+
 
 def split_complex(x, complex_dim=None):
   """Splits a complex tensor into real and imaginary, concatenated
@@ -6655,75 +6726,4 @@
     splittable_dims=splittable_dims,
     name='split_complex',
   )
-  return output
-=======
-
-def pool_tensor_1d(tensor, pool_dim, reduce_fn=reduce_mean, pool_size=2):
-  """Apply 1D pooling to a tensor.
-
-  There can be multiple batch dims and other dims. The only constraint is that
-  the pool_size is divisible by the pool_dim.size.
-
-  Here is an example with pool_size = 2 and reduce_fn = reduce_mean.
-  [2, 5, 9, 15] reshape -> [[2, 5], [9, 15]] reduce -> [3.5, 12.0]
-
-  Here is another example with pool_size = 2 and reduce_fn = reduce_first, which
-  selects the first sequence element and drop the rest.
-  [2, 5, 9, 15] reshape -> [[2, 5], [9, 15]] reduce -> [2, 9]
-
-  The input tensor is first reshaped and the reduce function is applied to the
-  temporary dim (`low_dim`).
-
-  Args:
-    tensor: a Tensor with shape [<batch_dims>, length_dim, <other_dims>]
-    pool_dim: a Dimension, the dimension along with to apply pooling.
-    reduce_fn: a callable, a reduce function with a signature `reudce_fn(tensor,
-      reduced_dim)` where reduced_dim is a keyword arg.
-    pool_size: an int specifying the pooling size.
-
-  Returns:
-    a Tensor with shape [<batch_dims>, pooled_length_dim, <other_dims>]
-  """
-  high_dim = Dimension(pool_dim.name, pool_dim.size // pool_size)
-  low_dim = Dimension("_low", pool_size)
-  reshaped = replace_dimensions(tensor, pool_dim, [high_dim, low_dim])
-  return reduce_fn(reshaped, reduced_dim=low_dim)
-
-
-def stride_tensor_1d(tensor, pool_dim, pool_size=2):
-  """Apply 1D stride operation to a tensor.
-
-  1D stride operation is a special case of `pool_tensor_1d` with pool_fn =
-  reduce_first, which reduces a tensor to the first element along the
-  `pool_dim`. See the docstring of pool_tensor_1d for more detail and an
-  example.
-
-  Args:
-    tensor: a Tensor with shape [<batch_dims>, length_dim, <other_dims>]
-    pool_dim: a Dimension, the dimension along with to apply pooling.
-    pool_size: an int specifying the pooling size.
-
-  Returns:
-    a Tensor with shape [<batch_dims>, strided_length_dim, <other_dims>]
-  """
-  return pool_tensor_1d(
-      tensor, pool_dim, reduce_fn=reduce_first, pool_size=pool_size)
-
-
-def reduce_first(tensor, reduced_dim):
-  """Reduce the tensor to the first element along the `reduce_dim`.
-
-  An example with `reduced_dim` corresponding to the dimension with axis=1
-  [[2, 5], [9, 15]] -> [2, 9]
-
-  Args:
-    tensor: a Tensor with shape [<batch_dims>, length_dim, <other_dims>]
-    reduced_dim: a Dimension, the dimension to be reduced.
-
-  Returns:
-    a Tensor with shape [<batch_dims>, <other_dims>]
-  """
-  r = mtf_range(tensor.mesh, reduced_dim, dtype=tf.int32)
-  first_element_filter = cast(equal(r, 0), tensor.dtype)
-  return reduce_sum(tensor * first_element_filter, reduced_dim=reduced_dim)
->>>>>>> f6aceac9
+  return output