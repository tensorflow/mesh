# coding=utf-8
# Copyright 2020 The Mesh TensorFlow Authors.
#
# Licensed under the Apache License, Version 2.0 (the "License");
# you may not use this file except in compliance with the License.
# You may obtain a copy of the License at
#
#     http://www.apache.org/licenses/LICENSE-2.0
#
# Unless required by applicable law or agreed to in writing, software
# distributed under the License is distributed on an "AS IS" BASIS,
# WITHOUT WARRANTIES OR CONDITIONS OF ANY KIND, either express or implied.
# See the License for the specific language governing permissions and
# limitations under the License.

"""Mesh TensorFlow ops."""
from __future__ import absolute_import
from __future__ import division
from __future__ import print_function

import collections
import copy
import functools
import itertools
import operator
import os
import re

from mesh_tensorflow import utils
import numpy as np
import six
from six.moves import xrange  # pylint: disable=redefined-builtin

import tensorflow.compat.v1 as tf

# pylint: disable=g-direct-tensorflow-import
from tensorflow.python.ops.gen_nn_ops import conv3d_backprop_input_v2
from tensorflow.python.ops.nn_ops import conv3d_backprop_filter_v2

Dimension = collections.namedtuple("Dimension", ["name", "size"])


def convert_to_dimension(d):
  """Converts input to a Dimension.

  Args:
    d: Dimension, tuple (string, int), or None.

  Returns:
    Dimension or None.

  Raises:
    ValueError: If d cannot be converted to a Dimension.
  """
  if d is None:
    return None
  if isinstance(d, Dimension):
    if not isinstance(d.name, str) or not isinstance(d.size, int):
      raise ValueError("Bad dimension %s" % (d,))
    return d
  name, size = d
  if isinstance(name, str) and isinstance(size, int):
    return Dimension(name, size)
  else:
    raise ValueError("could not convert %s to Dimension" % (d,))


class Shape(object):
  """Shape of a Tensor or Mesh.

  #### Examples

  ```python
  # Create shape [4, 8] with names "x" and "y" respectively.
  shape = mtf.Shape([mtf.Dimension("x", 4), mtf.Dimension("y", 8)])
  ```
  """

  def __init__(self, dims):
    """Constructs a shape for a Tensor or Mesh.

    Args:
      dims: List-like of Dimensions.

    Raises:
      ValueError: If Dimensions are repeated.
    """
    self._dims = [convert_to_dimension(d) for d in tuple(dims)]
    if len(set(dims)) != len(dims):
      raise ValueError("Shape must not have repeated dimensions %s" % dims)

  @property
  def dims(self):
    return list(self._dims)

  @property
  def ndims(self):
    return len(self._dims)

  def __repr__(self):
    return self.to_string

  def __eq__(self, other):
    return self.dims == other.dims

  def __ne__(self, other):
    return self.dims != other.dims

  def __add__(self, other):
    if isinstance(other, Shape):
      other = other.dims
    if isinstance(other, Dimension):
      other = [other]
    return Shape(self.dims + other)

  def __sub__(self, other):
    if other is None:
      return self
    if isinstance(other, Shape):
      other = other.dims
    if isinstance(other, Dimension):
      if other not in self.dims:
        raise ValueError(
            "Subtracting a dimension from a shape requires that the shape"
            " contain that dimension.  Use shape - [dimension] for the case"
            " where the dimension may not be in the shape.")
      other = [other]
    return Shape([d for d in self.dims if d not in other])

  def __len__(self):
    return len(self._dims)

  def __getitem__(self, key):
    return self._dims[key]

  def __iter__(self):
    return iter(self._dims)

  @property
  def to_integer_list(self):
    return [d.size for d in self.dims]

  @property
  def size(self):
    return list_product(self.to_integer_list)

  @property
  def to_string(self):
    return "Shape[%s]" % ", ".join(
        ["%s=%d" % (d.name, d.size) for d in self.dims])

  @property
  def cumprod(self):
    """Cumulative product (exclusive) of Dimension sizes."""
    return _cumprod(self.to_integer_list)[:-1]

  def cumprod_to_tensor_axis(self, cumprod):
    """Maximum tensor axis i such that self.cumprod[i] == cumprod, or None."""
    try:
      return len(self) - 1 - self.cumprod[::-1].index(cumprod)
    except ValueError:
      return None

  @property
  def dimension_names(self):
    return [d.name for d in self.dims]

  def rename_dimension(self, old_name, new_name):
    """Returns a copy where one dimension is renamed."""
    if old_name not in self.dimension_names:
      raise ValueError("Shape %s does not have dimension named %s"
                       % (self, old_name))
    return Shape(
        [Dimension(new_name, d.size) if d.name == old_name else d
         for d in self.dims])

  def resize_dimension(self, name, new_size):
    """Returns a copy where one dimension has a different size."""
    if name not in self.dimension_names:
      raise ValueError("Shape %s does not have dimension named %s"
                       % (self, name))
    return Shape(
        [Dimension(name, new_size) if d.name == name else d
         for d in self.dims])

  def get_dim_by_name(self, name):
    """Get the Dimension with `name` from this shape.

    Args:
      name: a string, the name of the dimension we wish to get

    Returns:
      Dimension with `name`
    Raises:
      ValueError: if the shape does not contain a dimension with `name`
    """
    for d in self.dims:
      if d.name == name:
        return d
    raise ValueError("Dimension {} not found in {}.".format(
        name, self.to_string))


def convert_to_shape(x):
  """Converts input to a Shape.

  Args:
    x: Shape, str, or None.

  Returns:
    Shape or None.

  Raises:
    ValueError: If x cannot be converted to a Shape.
  """
  if x is None:
    return None
  if isinstance(x, Shape):
    return x
  if isinstance(x, str):
    x = _parse_string_to_list_of_pairs(x, seconds_to_int=True)
  return Shape(x)


class LayoutRules(object):
  """Represents layout of a computation.

  #### Examples

  ```python
  # Map "d_ff" and "heads" Tensor Dimensions to the "model" Mesh Dimension.
  layout_rules = mtf.LayoutRules([("d_ff", "model"), ("heads", "model")])
  ```
  """

  def __init__(self, pairs):
    """Constructs a layout.

    Args:
      pairs: Set-like of string pairs (tensor_dim_name, mesh_dim_name).
    """
    self._pairs = set(pairs)

  def __repr__(self):
    return "LayoutRules%s" % self._pairs

  def tensor_dimension_to_mesh_axis(self, tensor_dimension, mesh_shape):
    """Mesh axis associated with tensor dimension (or None).

    Args:
      tensor_dimension: Dimension.
      mesh_shape: Shape.

    Returns:
      Integer or None.

    Raises:
      ValueError: If one Tensor dimension maps to two mesh dimensions.
    """
    val = [i for i, mesh_dimension in enumerate(mesh_shape)
           if (tensor_dimension.name, mesh_dimension.name) in self._pairs]
    if len(val) > 1:
      raise ValueError(
          "Tensor dimension maps to multiple mesh dimensions"
          " tensor_dimension=%s mesh_shape=%s layout=%s"
          % (tensor_dimension, mesh_shape, self._pairs))
    return val[0] if val else None

  def tensor_layout(self, tensor_shape, mesh_shape):
    """Computes TensorLayout given a Tensor Shape and a Mesh Shape.

    Args:
      tensor_shape: Shape.
      mesh_shape: Shape.

    Returns:
      TensorLayout.

    Raises:
      ValueError: If two Tensor Dimensions map to the same Mesh Dimensions.
    """
    ret = [self.tensor_dimension_to_mesh_axis(d, mesh_shape)
           for d in tensor_shape]
    not_nones = [a for a in ret if a is not None]
    if len(not_nones) != len(set(not_nones)):
      raise ValueError(
          "Two Tensor Dimensions may not map to the same Mesh Dimension:"
          " layout=%s tensor_shape=%s mesh_shape=%s " %
          (self, tensor_shape, mesh_shape))
    return TensorLayout(ret)

  def mesh_dimension_name_to_tensor_dimension_names(self, mesh_dimension_name):
    return [tdn for tdn, mdn in self._pairs if mdn == mesh_dimension_name]


def convert_to_layout_rules(x):
  """Converts input to a LayoutRules.

  Args:
    x: LayoutRules, str, or set-like of string pairs.

  Returns:
    LayoutRules.
  """
  if isinstance(x, LayoutRules):
    return x
  if isinstance(x, str):
    x = _parse_string_to_list_of_pairs(x)
  return LayoutRules(x)


class TensorLayout(object):
  """Injective partial map between Tensor axes and Mesh axes.

  TensorLayout is a tuple of optional integers with length tensor.ndims. Each
  item is either a unique integer indicating the mesh axis over which that
  tensor dimension is split or None, indicating that this tensor dimension is
  not split.

  #### Examples

  ```python
  # Split first and last Tensor dimensions according to mesh axes 0 and 1.
  tensor_layout = mtf.TensorLayout([0, None, 1])
  ```
  """

  def __init__(self, tensor_axis_to_mesh_axis):
    """Creates a TensorLayout.

    Args:
      tensor_axis_to_mesh_axis: List-like where each element is an int or None.
    """
    self._tensor_axis_to_mesh_axis = tuple(tensor_axis_to_mesh_axis)

  def __eq__(self, other):
    return self.tensor_axis_to_mesh_axis == other.tensor_axis_to_mesh_axis

  def __ne__(self, other):
    return self.tensor_axis_to_mesh_axis != other.tensor_axis_to_mesh_axis

  def __repr__(self):
    return "TensorLayout%s" % (self.tensor_axis_to_mesh_axis,)

  def __len__(self):
    return len(self._tensor_axis_to_mesh_axis)

  def __getitem__(self, key):
    return self._tensor_axis_to_mesh_axis[key]

  def __iter__(self):
    return iter(self._tensor_axis_to_mesh_axis)

  @property
  def tensor_axis_to_mesh_axis(self):
    """Converts to a tuple of optional integers."""
    return self._tensor_axis_to_mesh_axis

  @property
  def is_fully_replicated(self):
    """Whether all tensor dimensions map to None."""
    return self.tensor_axis_to_mesh_axis == (None,) * len(self)

  def mesh_axis_to_tensor_axis(self, mesh_ndims):
    """For each mesh axis, which Tensor axis maps to it.

    Args:
      mesh_ndims: int.

    Returns:
      Tuple of optional integers, with length mesh_ndims.
    """
    ta2ma = self._tensor_axis_to_mesh_axis
    return tuple(
        [ta2ma.index(mesh_axis) if mesh_axis in ta2ma else None
         for mesh_axis in xrange(mesh_ndims)])


class Graph(object):
  """Mesh-TensorFlow graph."""

  def __init__(self):
    self._operations = []
    self._trainable_variables = []
    self._all_variables = []
    # Maps a name used in the graph to the next id to use for that name.
    self._names_in_use = {}
    self.name_to_variable = {}
    self.captured_variable_scope = tf.get_variable_scope()

  def __repr__(self):
    return self.to_string

  @property
  def operations(self):
    return self._operations

  @property
  def trainable_variables(self):
    return self._trainable_variables

  @property
  def all_variables(self):
    return self._all_variables

  @property
  def to_string(self):
    return "\n".join([op.to_string for op in self.operations])

  def unique_name(self, name, mark_as_used=True):
    """Like tf.Graph.unique_name, returns a unique operation name for `name`.

    Args:
      name: The name for an operation.
      mark_as_used: whether to mark this name as being used.

    Returns:
      A string to use as the name for the operation.
    """
    scope_name = tf.get_variable_scope().name
    if scope_name:
      name = scope_name + "/" + name

    # As in TensorFlow, treat names as case insensitive when deciding whether
    # they are in use.
    name_key = name.lower()
    i = self._names_in_use.get(name_key, 0)
    if mark_as_used:
      self._names_in_use[name_key] = i + 1
    if i > 0:
      base_name_key = name_key
      while name_key in self._names_in_use:
        name_key = "%s_%d" % (base_name_key, i)
        i += 1
      if mark_as_used:
        self._names_in_use[name_key] = 1
      name = "%s_%d" % (name, i-1)

    return name

  def rewrite_stack_variables(self,
                              max_combined_variable_size=2 ** 30,
                              max_combined_slice_size=2 ** 27,
                              mesh_to_impl=None):
    """Rewrite the current graph to combine variables.

    This helps speed up graph construction times in the case of large meshes
    and large numbers of variables.

    This function should be called after graph construction  (it is called by
    default in the Lowering constuctor).

    When we find a set of variables with the same shape/dtype/etc, we replace
    them with one StackedVariable and an "unstack" operation.  The
    StackedVariable has multiple master variables (so as to maintain checkpiont
    compatibility), but only one slice variable per device.  We point the inputs
    of later operations to the outputs of the "unstack" operations, instead of
    the outputs of the defunct single variables.

    In order for variables to be combinable, they must be set in the same Assign
    operation(s) - so it is necessary to call mtf.grouped_assign() from the
    optimizer instead of many separate calls to mtf.assign().  The assign
    operations get rewritten to set the appropriate stacked variables.

    TODO(noam): Combining to larger sizes seems to cause errors on TPU.
      debug this.  Perhaps we should try to keep the combined master variables
      on the same device.

    Args:
      max_combined_variable_size: an integer
      max_combined_slice_size: an integer
      mesh_to_impl: an optional dictionary from Mesh to MeshImpl
    """
    # pylint: disable=protected-access
    all_variables = self._all_variables
    operations = self._operations
    self._operations = []
    self._all_variables = []
    self._trainable_variables = []
    # We can only stack varaibles which share the same set of assignment
    # operations.
    var_to_assign_ops = collections.defaultdict(str)
    for op in operations:
      if isinstance(op, Assign):
        for v in op._variables:
          var_to_assign_ops[v] += op.name + ", "
    # Two variables with the same "key" can be stacked together.
    def var_key(v):
      return str([v.mesh,
                  v.shape,
                  str(v.dtype.__dict__),
                  v.trainable,
                  var_to_assign_ops[v]])
    key_to_vars = collections.defaultdict(collections.deque)
    for v in all_variables:
      key_to_vars[var_key(v)].append(v)
    individual_to_stacked = {}
    for op in operations:
      if isinstance(op, StackedVariable):
        raise ValueError("stack_variables() should not be called twice.")
      elif isinstance(op, Variable):
        if op.name in individual_to_stacked:
          continue
        similar_vars = key_to_vars[var_key(op)]
        num_to_stack = len(similar_vars)
        if max_combined_variable_size is not None:
          num_to_stack = min(
              num_to_stack, max_combined_variable_size // op.shape.size)
        if mesh_to_impl is not None:
          mesh_impl = mesh_to_impl[op.mesh]
          if mesh_impl.size == 1:
            num_to_stack = 1  # no point in stacking for single processors.
          slice_size = mesh_impl.slice_size(op.shape)
          num_to_stack = min(
              num_to_stack, max_combined_slice_size // slice_size)
        num_to_stack = max(1, num_to_stack)
        to_stack = [similar_vars.popleft() for _ in xrange(num_to_stack)]
        if num_to_stack > 1:
          stacked_var = StackedVariable(to_stack)
          stack_dim = stacked_var.shape.dims[0]
          unstacked = unstack(stacked_var.outputs[0], stack_dim)
          unstack_op = unstacked[0].operation
          # replace the output Tensors of the unstack operation with the
          # Tensors which were the outputs of the original variable operations.
          # Later operations use these Tensors as inputs.
          unstack_op._outputs = [v.outputs[0] for v in to_stack]
          for t in unstack_op._outputs:
            t._operation = unstack_op
          for idx, v in enumerate(to_stack):
            individual_to_stacked[v.name] = stacked_var, idx
        else:
          assert op == to_stack[0]
          self._operations.append(op)
          self._all_variables.append(op)
          if op.trainable:
            self._trainable_variables.append(op)
      else:
        if isinstance(op, Assign):
          # Rewrite the grouped assignment to stack up the values and then
          # assign to the stacked variables.
          new_variables = []
          new_values = []
          var_to_val = dict(zip([v.name for v in op._variables], op._inputs))
          for var, val in zip(op._variables, op._inputs):
            if var.name in individual_to_stacked:
              stacked_var, pos = individual_to_stacked[var.name]
              if pos == 0:
                vals = [var_to_val[n] for n in stacked_var.original_names]
                new_variables.append(stacked_var)
                new_values.append(
                    stack(vals, stacked_var.shape.dims[0].name, 0))
            else:
              new_variables.append(var)
              new_values.append(val)
          op._variables = new_variables
          op._inputs = new_values
        self._operations.append(op)
    # pylint: enable=protected-access

  def combine_assignments(self, assignments):
    """Rewrite the current graph to combine "Assign" operations.

    Combine similar Assign operations into grouped Assign operations.
    This is useful when using the rewrite_stack_variables() optimization,
    since variables can only be stacked if they are present in the same set
    of Assign operations.

    This function takes a list of Assign operations and returns a possibly
    shorter list of Assign operations.  The input Assignment operations
    are removed from the graph and become invalid.

    Args:
      assignments: a list of Assign objects
    Returns:
      a list of Assign objects
    """
    group_by_fn = collections.defaultdict(list)
    for a in assignments:
      if not isinstance(a, Assign):
        raise ValueError("ops should be instances of mtf.Assign")
      group_by_fn[a.assign_fn].append(a)
    assignments_set = set(assignments)
    self._operations = [
        op for op in self._operations if op not in assignments_set]
    ret = []
    for fn, ops in six.iteritems(group_by_fn):
      variables = []
      values = []
      for a in ops:
        variables.extend(a.variables)
        values.extend(a.inputs)
      ret.append(Assign(variables, values, fn))
    return ret

  def make_variables_untrainable(self, variables):
    """Makes the variables untrainable.

    Args:
      variables: a list of Variable objects
    """
    variables = set(variables)
    for v in variables:
      v._trainable = False  # pylint: disable=protected-access
    self._trainable_variables = [
        v for v in self._trainable_variables if v not in variables
    ]

  def clone_operations(self, ops, input_mapping):
    """Clone a portion of the graph, but with different inputs.

    The differnt inputs are specified by the `input_mapping` dictionary, which
    maps from input Tensor in the original operations to input Tensor in the
    cloned operations.  If an original operation uses an external input that is
    not in `input_mapping`, then the original input is used for the cloned
    operation.

    The function returns a list of cloned operations as well an
    `extended_mapping` dictionary which consits of the union of the input
    mapping and the map from original-operation-output to
    cloned-operation-output.

    Variables and Random operations are not cloned.

    Args:
      ops: a list of operations
      input_mapping: a dictionary from Tensor to Tensor
    Returns:
      cloned_operations: a list of operations
      extended_mapping: a dictionary from Tensor to Tensor
    """
    # pylint: disable=protected-access
    mapping = copy.copy(input_mapping)
    prev_num_operations = len(self.operations)
    for op in ops:
      if isinstance(op, Variable):
        continue
      if isinstance(op, RandomOperation):
        # The random values will be copied instead of recomputed.
        # TODO(noam): Use stateless_random to allow for recompute.
        tf.logging.warning(
            "Not cloning random operation, so as to ensure the same values.")
        continue
      new_op = copy.copy(op)
      # new_op._name = self.unique_name(op.name)
      self._operations.append(new_op)
      new_op._inputs = [mapping.get(t, t) for t in op._inputs]
      new_op._outputs = []
      for i, t in enumerate(op.outputs):
        new_t = Tensor(new_op, t.shape, t.dtype, t.name, i)
        new_t.usable = True
        new_op._outputs.append(new_t)
        if t in mapping:
          raise ValueError(
              "input mapping should not contain any of the outputs"
              " of the cloned operations")
        mapping[t] = new_t
    # pylint: enable=protected-access
    return self.operations[prev_num_operations:], mapping

  def capture_operations(self, fn):
    """Run a function and capture the list of operations it generates.

    Args:
      fn: a function taking no arguments
    Returns:
      fn_output: the function output
      captured_operations: a list of Operation
    """
    n = len(self.operations)
    y = fn()
    return y, self.operations[n:]


class Lowering(object):
  """Lowering of a Graph from Mesh-TensorFlow to TensorFlow.

  #### Examples

  Below we form a Graph with one Tensor and lower it to recover the original
  tf.Tensor.

  ```python
  from mesh_tensorflow import placement_mesh_impl

  graph = mtf.Graph()
  mesh = mtf.Mesh(graph, "my_mesh")
  inputs = tf.constant(0.)
  mtf_inputs = mtf.import_tf_tensor(mesh,
                                    inputs=inputs,
                                    shape=mtf.Shape([]))
  mesh_impl = placement_mesh_impl.PlacementMeshImpl(
      shape=[], layout={}, devices=[""])
  lowering = mtf.Lowering(graph, {mesh: mesh_impl})
  outputs = lowering.export_to_tf_tensor(mtf_inputs)  # tf.constant(0.)
  ```
  """

  def __init__(self, graph, mesh_to_impl, autostack=True, log_file=None):
    """Creates a Lowering of a Graph.

    Args:
      graph: Graph.
      mesh_to_impl: {Mesh: MeshImpl}. Keys are the Mesh's in the graph and
        their values are MeshImpl's, which map Tensor Dimension names to
        Mesh Dimension names.
      autostack: a boolean.  If True, then the graph gets rewritten to
        reduce the number of variables (see rewrite_stack_variables()).
        This is a helpful performance optimization for large meshes.
        For more fine-grained control, you can call
        graph.rewrite_stack_variables() yourself before creating the Lowering.
      log_file: an optional string. If provided, information about the variables
        and operations will also be logged to this file.
    """
    # tf.logging.info("LOWERING GRAPH:\n%s" % graph.to_string)
    self.mesh_to_impl = mesh_to_impl   # {Mesh: MeshImpl}
    self.graph = graph
    if autostack:
      self.autostack()
    self._counters = []
    self.tensors = {}                  # {Tensor: Mesh.LaidOutTensor}
    self.operations = {}               # {Operation: tf.Operation}
    self.variables = {}                # {Variable: LaidOutVariable}
    for op in graph.operations:
      # tf.logging.info("Lowering operation %s" % op.to_string)
      with tf.name_scope(op.name):
        op.lower(self)
      for out in op.outputs:
        self.add_counter(
            "output/%s" % type(op).__name__, self.laid_out_size(out))
        self.add_counter("output_unique/%s" % type(op).__name__, out.size)

    def log_info(f=None):
      """Log the variables and operations, possibly to file `f` as well."""
      log_variable_sizes(
          graph.trainable_variables,
          "Trainable Variables",
          verbose=True,
          mesh_to_impl=self.mesh_to_impl,
          log_file=f)
      log_variable_sizes(
          graph.all_variables,
          "All Variables",
          verbose=False,
          mesh_to_impl=self.mesh_to_impl,
          log_file=f)
      _log_info_also_to_file(
          "Counters:\n" + pretty_print_counters(self._counters), log_file=f)

    if log_file:
      with tf.io.gfile.GFile(log_file, mode="w") as f:
        log_info(f)
    else:
      log_info()

  def mesh_impl(self, m):
    if not isinstance(m, Mesh):
      m = m.mesh
    return self.mesh_to_impl[m]

  def export_to_tf_tensor(self, x):
    """Turn a Tensor into a tf.Tensor.

    Args:
      x: Tensor.

    Returns:
      tf.Tensor.
    """
    mesh_impl = self.mesh_impl(x)
    return mesh_impl.export_to_tf_tensor(
        x, self.tensors[x].to_laid_out_tensor())

  def lowered_operation(self, op):
    return self.operations[op]

  def copy_masters_to_slices(self):
    if os.environ.get("MTF_SEQUENCE_MODE", "") == "1":
      mesh_impls = [impl for impl in six.itervalues(self.mesh_to_impl)]
      assert len(mesh_impls) == 1
      mesh_impl = mesh_impls[0]
      return mesh_impl.copy_master_to_slice_ops[-1]
    else:
      return tf.group(
          [v.copy_master_to_slices for v in six.itervalues(self.variables)])

  def copy_slices_to_masters(self):
    return tf.group(
        [v.copy_slices_to_master for v in six.itervalues(self.variables)])

  def add_counter(self, key, value):
    assert isinstance(value, int)
    self._counters.append((key, value))

  @property
  def counters(self):
    return self._counters

  def laid_out_size(self, tensor):
    """Total size of all slices.

    Args:
      tensor: Tensor.

    Returns:
      int.
    """
    return self.mesh_impl(tensor).laid_out_size(tensor.shape)

  def set_tensor_lowering(self, tensor, laid_out_tensor):
    self.verify_slice_shapes(tensor, laid_out_tensor)
    self.tensors[tensor] = laid_out_tensor

  def verify_slice_shapes(self, tensor, laid_out_tensor):
    mesh_impl = self.mesh_impl(tensor)
    correct_shape = mesh_impl.slice_shape(tensor.shape)
    actual_shape = laid_out_tensor.slice_shape
    if actual_shape != correct_shape:
      raise ValueError(
          "Wrong slice shape: correct_shape = %s actual shape = %s"
          % (correct_shape, actual_shape))

  def autostack(self):
    """Rewrite graph to combine similarly-shaped variables (faster startup)."""
    num_slices = 0
    for v in self.graph.all_variables:
      num_slices += self.mesh_to_impl[v.mesh].size
    if num_slices >= 2 ** 16:
      # Startup times are slow with lots of variable slices.
      # Perform more aggressive stacking
      max_combined_slice_size = 2 ** 27
    else:
      # Stacking hurts memory utilization - only stack small variables.
      max_combined_slice_size = 2 ** 16
    self.graph.rewrite_stack_variables(
        mesh_to_impl=self.mesh_to_impl,
        max_combined_slice_size=max_combined_slice_size)


class Mesh(object):
  """A placeholder with no functionality.

  A Graph is built with each Tensor assigned to a Mesh. The Mesh does not
  know its shape or its implementation.

  A Lowering assigns each Mesh to a MeshImpl.
  """

  def __init__(self, graph, name, variable_placer=None):
    self._graph = graph
    self._name = name
    self._variable_placer = variable_placer

  @property
  def graph(self):
    return self._graph

  @property
  def variable_placer_fn(self):
    if self._variable_placer is not None:
      return self._variable_placer.device_function
    else:
      return "cpu:0"


class MeshImpl(object):
  """Implementation of a Mesh.

  Unlike Mesh, MeshImpl carries Shape and LayoutRules. Subclasses of MeshImpl
  also carry devices.

  #### Examples

  ```python
  shape = mtf.Shape([mtf.Dimension("batch", 4),
                     mtf.Dimension("model", 8)])
  layout_rules = mtf.LayoutRules([("batch", "batch"),
                                  ("d_ff", "model"),
                                  ("heads", "model")])
  mesh_impl = mtf.MeshImpl(shape=shape, layout_rules=layout_rules)
  ```
  """

  def __init__(self, shape, layout_rules):
    """Creates a mesh implementation.

    Args:
      shape: Shape.
      layout_rules: LayoutRules.
    """
    self._shape = convert_to_shape(shape)
    self._layout_rules = convert_to_layout_rules(layout_rules)

  @property
  def shape(self):
    return self._shape

  @property
  def ndims(self):
    return len(self._shape)

  @property
  def layout_rules(self):
    return self._layout_rules

  @property
  def size(self):
    return self.shape.size

  @property
  def supports_control_dependencies(self):
    return True

  def tensor_dimension_to_mesh_axis(self, tensor_dimension):
    """Mesh axis associated with tensor dimension (or None).

    Args:
      tensor_dimension: Dimension.

    Returns:
      int or None.
    """
    return self.layout_rules.tensor_dimension_to_mesh_axis(
        tensor_dimension, self.shape)

  def tensor_layout(self, arg):
    """Compute TensorLayout for a Tensor or a Shape.

    Args:
      arg: Tensor or Shape.

    Returns:
      TensorLayout.
    """
    if isinstance(arg, Tensor):
      arg = arg.shape
    return self.layout_rules.tensor_layout(arg, self.shape)

  def mesh_axis_to_cumprod(self, tensor_shape):
    """For each mesh axis, give the product of previous tensor axes.

    Args:
      tensor_shape: Shape.

    Returns:
      list with length self.ndims where each element is an integer or None.
    """
    tensor_layout = self.tensor_layout(tensor_shape)
    ma2ta = tensor_layout.mesh_axis_to_tensor_axis(self.ndims)
    ta2cumprod = tensor_shape.cumprod
    return [None if ta is None else ta2cumprod[ta] for ta in ma2ta]

  def slice_shape(self, tensor_shape):
    """Shape of each slice of the Tensor.

    Args:
      tensor_shape: Shape.

    Returns:
      list of integers with length tensor_shape.ndims.

    Raises:
      ValueError: If a Tensor dimension is not divisible by the corresponding
        Mesh dimension.
    """
    tensor_layout = self.tensor_layout(tensor_shape)
    ret = []
    for tensor_dim, mesh_axis in zip(
        tensor_shape, tensor_layout.tensor_axis_to_mesh_axis):
      if mesh_axis is None:
        ret.append(tensor_dim.size)
      else:
        mesh_dim = self.shape[mesh_axis]
        if tensor_dim.size % mesh_dim.size != 0:
          raise ValueError(
              "Tensor dimension size not divisible by mesh dimension size:"
              " tensor_shape=%s tensor_layout=%s"
              % (tensor_shape, tensor_layout))
        ret.append(tensor_dim.size // mesh_dim.size)
    return ret

  def slice_begin(self, tensor_shape, pnum):
    """Begin position for the tensor slice for the given processor.

    Args:
      tensor_shape: Shape.
      pnum: int <= self.size.

    Returns:
      list of integers with length tensor_shape.ndims.
    """
    tensor_layout = self.tensor_layout(tensor_shape)
    coordinates = pnum_to_processor_coordinates(self.shape, pnum)
    ret = []
    for dim_size, mesh_axis in zip(
        tensor_shape.to_integer_list, tensor_layout.tensor_axis_to_mesh_axis):
      if mesh_axis is None:
        ret.append(0)
      else:
        ret.append(
            dim_size // self.shape[mesh_axis].size * coordinates[mesh_axis])
    return ret

  def slice_size(self, tensor_shape):
    return list_product(self.slice_shape(tensor_shape))

  def laid_out_size(self, tensor_shape):
    """Total size of all slices.

    Args:
      tensor_shape: Shape.

    Returns:
      int.
    """
    return list_product(self.slice_shape(tensor_shape)) * self.size

  def slicewise(self, fn, *inputs):
    """Executes a function in parallel on all slices.

    Args:
      fn: function from tf.Tensors to tf.Tensor or a tuple of tf.Tensors.
      *inputs: list of inputs.  Each input is either a LaidOutTensor or
        has a to_laid_out_tensor method or is convertible to a tf.Tensor.

    Returns:
      LaidOutTensor, or a tuple of LaidOutTensors if fn returns a tuple.
    """
    raise NotImplementedError("Slicewise not implemented")

  def slicewise_delay_allreduce(self, fn, *inputs):
    """If all the arguments are compatible LazyAllreduceSums, then stay lazy.

    Args:
      fn: function from tf.Tensors to tf.Tensor or a tuple of tf.Tensors.
      *inputs: list of inputs.  Each input is either a LaidOutTensor or
        has a to_laid_out_tensor method or is convertibleto a tf.Tensor.

    Returns:
      LaidOutTensor or LazyAllreduceSum
    """
    if compatible_lazy_allreduce_sums(inputs):
      return LazyAllreduceSum(
          self,
          self.slicewise(
              fn, *[x.laid_out_input for x in inputs]),
          inputs[0].mesh_axes,
          add_counter_fn=inputs[0].add_counter_fn)
    else:
      return self.slicewise(fn, *inputs)

  def Print(self, x, data, message, **kwargs):  # pylint: disable=invalid-name
    """Calls tf.Print.

    Args:
      x: LaidOutTensor.
      data: list of LaidOutTensor.
      message: str.
      **kwargs: keyword arguments to tf.print.

    Returns:
      LaidOutTensor.
    """
    del data, message, kwargs
    tf.logging.warning("Warning - mtf.Print not implemented for this mesh type")
    return x

  def allreduce(self, x, mesh_axes, reduction_fn_string):
    """Grouped allreduce, (summed across the given dimensions).

    Args:
      x: LaidOutTensor.
      mesh_axes: list of integers, the mesh dimensions to be reduced.
      reduction_fn_string: "SUM" or "MAX".

    Returns:
      LaidOutTensor.
    """
    raise NotImplementedError("Allreduce not implemented")

  def allsplit(self, x, mesh_axis, split_axis, which=None):
    """Inverse of allconcat - split each slice and keep only one piece of it.

    The number of ways to split is the number of processors in the group.
    The part that is kept corresponds to the processor's index in the group.

    Args:
      x: LaidOutTensor.
      mesh_axis: int, the mesh axis along which to split.
      split_axis: int, the Tensor axis along which to split.
      which: an optional LaidOutTensor of integer scalars. Selects the slice to
        to keep, instead of the coordinate.

    Returns:
      LaidOutTensor.
    """
    if which is None:
      which = self.laid_out_pcoord(mesh_axis)
    num_splits = self.shape[mesh_axis].size
    def my_fn(x, which):
      slice_begin = [
          dimsize // num_splits * which if i == split_axis else 0
          for i, dimsize in enumerate(x.shape.as_list())]
      slice_size = [
          dimsize // num_splits if i == split_axis else dimsize
          for i, dimsize in enumerate(x.shape.as_list())]
      return tf.slice(x, slice_begin, slice_size)
    return self.slicewise(my_fn, x, which)

  def allconcat(self, x, mesh_axis, concat_axis):
    """Grouped allconcat (like MPI allgather followed by concat).

    Args:
      x: LaidOutTensor.
      mesh_axis: int, the mesh axis along which to group.
      concat_axis: int, the Tensor axis along which to concatenate.

    Returns:
      LaidOutTensor.
    """
    raise NotImplementedError("Allconcat not implemented")

  def alltoall(self, x, mesh_axis, split_axis, concat_axis):
    """Grouped alltoall (like MPI alltoall with splitting and concatenation).

    Args:
      x: LaidOutTensor.
      mesh_axis: int, the mesh axis along which to group.
      split_axis: int, the Tensor axis along which to split.
      concat_axis: int, the Tensor axis along which to concatenate.

    Returns:
      LaidOutTensor.
    """
    raise NotImplementedError("Alltoall not implemented")

  def receive(self, x, mesh_axis, source_pcoord):
    """Collective receive in groups.

    Each group contains the processors that differ only in mesh_axis.

    ```python
    group_size = self.shape[mesh_axis].size
    ```

    Args:
      x: a LaidOutTensor
      mesh_axis: an integer
      source_pcoord: a list of optional integers. Each element is either None
        or an integer in [0, group_size). If source_pcoord[k] is None, then the
        output for the k-th processor in each group is a zero tensor. If
        source_pcoord[k] is not None, then the output for the k-th processor in
        each group is equal to the input for the source_pcoord[k]-th processor
        in that group.

    Returns:
      a LaidOutTensor
    """
    raise NotImplementedError("Receive not implemented")

  def shift_by_n_processors(self, x, mesh_axis, offset, wrap):
    """Receive the slice from processor pcoord - offset.

    Args:
      x: a LaidOutTensor
      mesh_axis: an integer
      offset: an integer
      wrap: a boolean. If True, then wrap around. Otherwise, pad with zeros.

    Returns:
      a LaidOutTensor
    """
    n = self.shape[mesh_axis].size
    source_pcoord = []
    for i in xrange(n):
      c = i - offset
      if c != c % n:
        if wrap:
          c = c % n
        else:
          c = None
      source_pcoord.append(c)
    return self.receive(x, mesh_axis, source_pcoord)

  def laid_out_pnum(self):
    """Returns a LaidOutTensor containing the processor number.

    Returns:
      LaidOutTensor where each slice is an integer scalar.
    """
    raise NotImplementedError("laid_out_pnum not implemented")

  def laid_out_pcoord(self, mesh_axis):
    """Returns a LaidOutTensor containing the processor coordinate.

    Args:
      mesh_axis: int.

    Returns:
      LaidOutTensor where each slice is an integer scalar.
    """
    divisor = list_product(self.shape.to_integer_list[mesh_axis + 1:])
    modulus = self.shape[mesh_axis].size
    def my_fn(pnum):
      return (pnum // divisor) % modulus
    return self.slicewise(my_fn, self.laid_out_pnum())

  def laid_out_slice_num(self, tensor_shape):
    """A LaidOutTensor with an int32 scalar, identical for identical slices.

    This is useful for synchronizing random operations.

    Args:
      tensor_shape: a TensorShape
    Returns:
      a LaidOutTensor where each slice is an integer scalar.
    """
    ret = self.slicewise(lambda: tf.to_int32(0))
    tensor_layout = self.tensor_layout(tensor_shape)
    for mesh_axis in tensor_layout.tensor_axis_to_mesh_axis:
      if mesh_axis is not None:
        def my_fn(x, pcoord, mesh_dim_size):
          return x * mesh_dim_size + pcoord
        ret = self.slicewise(
            my_fn, ret, self.laid_out_pcoord(mesh_axis),
            self.shape[mesh_axis].size)
    return ret

  def broadcast_impl(self, old_slices, old_shape, new_shape):
    """Implementation of a broadcast operation.

    Args:
      old_slices: LaidOutTensor.
      old_shape: Shape.
      new_shape: Shape.

    Returns:
      LaidOutTensor.
    """
    new_slice_shape = self.slice_shape(new_shape)
    def tf_fn(x):
      return (tf.zeros(new_slice_shape, dtype=x.dtype) +
              _expand_dims(x, old_shape, new_shape))
    return self.slicewise(tf_fn, old_slices)

  def make_slices(self, tf_tensor, tensor_shape):
    """Turns a single tf.Tensor into a list of slices, one for each processor.

    Args:
      tf_tensor: tf.Tensor.
      tensor_shape: Shape.

    Returns:
      list of tf.tensor with length self.size.
    """
    tensor_layout = self.tensor_layout(tensor_shape)
    slice_shape = self.slice_shape(tensor_shape)
    def my_fn(pnum):
      if tensor_layout.is_fully_replicated:
        return tf_tensor
      else:
        slice_begin = self.slice_begin(tensor_shape, pnum)
        return tf.slice(tf_tensor, slice_begin, slice_shape)

    return parallel([tf_tensor.device] * self.size, my_fn,
                    list(xrange(self.size)))

  def combine_slices(self, slices, tensor_shape, device=None):
    """Turns a set of slices into a single tensor.

    Args:
      slices: list of tf.Tensor with length self.size.
      tensor_shape: Shape.
      device: optional str. If absent, we use the devices of the slices.

    Returns:
      tf.Tensor.
    """
    if tensor_shape.ndims == 0:
      return slices[0]

    ret = slices[:]
    tensor_layout = self.tensor_layout(tensor_shape)
    for mesh_dim, tensor_axis in zip(
        self.shape, tensor_layout.mesh_axis_to_tensor_axis(self.ndims)):
      slice_size = len(ret) // mesh_dim.size
      if tensor_axis is None:
        ret = ret[:slice_size]
      else:
        if device:
          devices = [device] * slice_size
        else:
          devices = [ret[i].device for i in xrange(slice_size)]
        concat_inputs = []
        for i in xrange(slice_size):
          concat_inputs.append(
              [ret[i + slice_size * j] for j in xrange(mesh_dim.size)])
        ret = parallel(
            devices, tf.concat, concat_inputs,
            axis=[tensor_axis] * len(devices))
    assert len(ret) == 1
    return ret[0]

  def export_to_tf_tensor(self, x, laid_out_x):
    """Turns a Tensor into a tf.Tensor.

    Args:
      x: Tensor.
      laid_out_x: LaidOutTensor.

    Returns:
      tf.Tensor.
    """
    raise NotImplementedError("export_to_tf_tensor not implemented")

  def import_tf_tensor(self, x, tf_x):
    """Imports a tf.Tensor, producing a LaidOutTensor.

    Args:
      x: Tensor.
      tf_x: tf.Tensor.

    Returns:
      LaidOutTensor.
    """
    raise NotImplementedError("Import not implemented")

  def einsum(self, equation, *slices):
    """Override this for custom einsum implementation.

    Args:
      equation: a string
      *slices: a list of tf.Tensor
    Returns:
      a Tensor
    """
    return tf.einsum(equation, *slices)


class LazyAllreduceSum(object):
  """Represents a LaidOutTensor with a lazy allreduce.

  The purpose of delaying allreduce is that it saves bandwidth to first add
  and then allreduce, as opposed to the other way around.
  """

  def __init__(self,
               mesh_impl,
               laid_out_input,
               mesh_axes,
               add_counter_fn=None):
    """Create a LazyAllreduceSum.

    Args:
      mesh_impl: a mesh_impl
      laid_out_input: a LaidOutTensor
      mesh_axes: a list of mesh axes
      add_counter_fn: a function taking no arguments which calls
        lowering.add_counter if and when the allreduce executes.
    Returns:
      a LazyAllreduceSum
    """
    self.mesh_impl = mesh_impl
    self.laid_out_input = laid_out_input
    self.mesh_axes = mesh_axes
    self.add_counter_fn = add_counter_fn
    self._reduced = None

  def to_laid_out_tensor(self):
    if not self._reduced:
      self._reduced = self.mesh_impl.allreduce(
          self.laid_out_input, self.mesh_axes, "SUM")
      if self.add_counter_fn:
        self.add_counter_fn()
    return self._reduced

  @property
  def slice_shape(self):
    return self.laid_out_input.slice_shape


def compatible_lazy_allreduce_sums(xs):
  """"Are xs all compatible LazyAllreduceSum objects.

  Args:
    xs: a list
  Returns:
    a boolean
  """
  if not xs:
    return False
  if not all([isinstance(x, LazyAllreduceSum) for x in xs]):
    return False
  x = xs[0]
  for y in xs[1:]:
    if x.mesh_impl != y.mesh_impl:
      return False
    if x.mesh_axes != y.mesh_axes:
      return False
  return True


def convert_args_to_laid_out_tensors(xs):
  """Convert list elements to laid-out-tensors when possible.

  Args:
    xs: a list
  Returns:
    a list
  """
  ret = []
  for x in xs:
    if hasattr(x, "to_laid_out_tensor"):
      ret.append(x.to_laid_out_tensor())
    else:
      ret.append(x)
  return ret


class Tensor(object):
  """A Distributed Tensor."""

  def __init__(self, operation, shape, dtype, name=None, index=0):
    """Create a Tensor.

    Args:
      operation: the Operation that outputs this tensor
      shape: a Shape
      dtype: a tf.DType
      name: an optional string
      index: optional integer, the index among operation's output tensors
    """
    if not isinstance(shape, Shape):
      raise ValueError("shape must be a Shape got %s" % shape.to_string)
    if not isinstance(dtype, tf.DType):
      raise ValueError("dtype must be a tf.DType got %s" % dtype)
    self._mesh = operation.mesh
    self._operation = operation
    self._shape = shape
    self._dtype = dtype
    if name is None:
      name = self.operation.name + ":" + str(index)
    self._name = name
    # A flag that we can turn off to assert that no one uses the tensor
    #   as the input to an operation.
    self.usable = True

  @property
  def shape(self):
    return self._shape

  @property
  def size(self):
    return self.shape.size

  @property
  def mesh(self):
    return self._mesh

  @property
  def graph(self):
    return self._mesh.graph

  @property
  def operation(self):
    return self._operation

  @property
  def dtype(self):
    return self._dtype

  @property
  def name(self):
    return self._name

  def __repr__(self):
    return self.to_string

  def __add__(self, other):
    return add(self, other)

  def __radd__(self, other):
    return add(self, other)

  def __sub__(self, other):
    return sub(self, other)

  def __rsub__(self, other):
    return sub(other, self)

  def __mul__(self, other):
    return multiply(self, other)

  def __rmul__(self, other):
    return multiply(self, other)

  def __neg__(self):
    return negative(self)

  def __truediv__(self, other):
    return divide(self, other)

  def __rtruediv__(self, other):
    return divide(other, self)

  def __floordiv__(self, other):
    return floordiv(self, other)

  def __rfloordiv__(self, other):
    return floordiv(other, self)

  def __mod__(self, other):
    return mod(self, other)

  def __rmod__(self, other):
    return mod(other, self)

  @property
  def to_string(self):
    return "Tensor[%s, %s, %s]" % (self.name, self.shape.to_string, self.dtype)


class Operation(object):
  """A Distributed Operation."""

  def __init__(self, inputs, mesh=None, name=None):
    """Initializer.

    Args:
      inputs: a list of Tensor
      mesh: an optional Mesh (if unspecified, will be inferred from first input)
      name: a string, which will get uniquified (in TensorFlow style)

    Raises:
      ValueError: mesh was not provided and there were no inputs to infer from.
    """
    if mesh is None:
      if not inputs:
        raise ValueError("mesh must be specified if no inputs")
      mesh = inputs[0].mesh
    self._inputs = inputs[:]
    self._outputs = []
    self._mesh = mesh
    # In a default operation, all dimensions are splittable.
    self._splittable_dims, self._unsplittable_dims = (
        self._initialize_all_dimensions_as_splittable())
    assert name is not None
    self._name = mesh.graph.unique_name(name)
    mesh.graph.operations.append(self)
    for t in inputs:
      if not t.usable:
        raise ValueError("Operation %s has unusable input %s" % (self, t))

  @property
  def graph(self):
    return self._mesh.graph

  @property
  def mesh(self):
    return self._mesh

  @property
  def name(self):
    return self._name

  @property
  def inputs(self):
    return self._inputs[:]

  @property
  def outputs(self):
    return self._outputs[:]

  @property
  def splittable_dims(self):
    """Frozenset of the names of dims safe to split when lowering this op."""
    return self._splittable_dims

  @property
  def unsplittable_dims(self):
    """Frozenset of the names of dims unsafe to split when lowering this op."""
    return self._unsplittable_dims

  @property
  def to_string(self):
    return "%s[Inputs=(%s) Outputs=(%s)]" % (
        type(self).__name__,
        ", ".join([t.to_string for t in self.inputs]),
        ", ".join([t.to_string for t in self.outputs]))

  @property
  def has_gradient(self):
    return (
        [t for t in self.inputs if t.dtype.is_floating or t.dtype.is_complex] and
        [t for t in self.outputs if t.dtype.is_floating or t.dtype.is_complex])

  def gradient(self, unused_grad_ys):
    raise NotImplementedError("Gradient not implemented")

  def lower(self, lowering):
    raise NotImplementedError("Lower not implemented")

  def _initialize_splittable_and_unsplittable_dims(
      self, default_splittability, exception_dims_iterable=None):
    """Initializer for splittable_dims and unsplittable_dims.

    Helper method to categorize all dimensions in the input/output tensors as
    either splittable or unsplittable.

    Args:
      default_splittability: a string which is either "splittable" or
        "unsplittable".
      exception_dims_iterable: an optional iterable of names of dimensions
        which are exceptions to the default splittability.

    Returns:
      splittable_dims and unsplittable_dims, two frozensets of names of
        dimensions (strings)

    Raises:
      ValueError: default_splittability is not one of "splittable" or
        "unsplittable".
    """
    default_dims = set()
    exception_dims = set()
    if exception_dims_iterable:
      exception_dims.update(exception_dims_iterable)

    for t in itertools.chain(self.inputs, self.outputs):
      for dim_name in t.shape.dimension_names:
        if dim_name not in exception_dims:
          default_dims.add(dim_name)

    if default_splittability == "splittable":
      return frozenset(default_dims), frozenset(exception_dims)
    elif default_splittability == "unsplittable":
      return frozenset(exception_dims), frozenset(default_dims)
    else:
      raise ValueError("default_splittability should be either \"splittable\" "
                       "or \"unsplittable\" but was {}"
                       .format(default_splittability))

  def _initialize_all_dimensions_as_splittable(self):
    """Helper init for the most common case: all dimensions may be split."""
    return self._initialize_splittable_and_unsplittable_dims("splittable")


class SlicewiseOperation(Operation):
  """Apply any tensorflow function slice-wise.

  Calls the Tensorflow function on each slice of the inputs to produce the
  corresponding slice of the outputs.  Gradients are computed through
  tensorflow.

  The user must specify "splittable_dims": a list of Dimensions which can
  be split while still keeping this computation valid.  For example, for
  component-wise functions, all the dimensions are splittable, but if the
  function is a reduction, the reduced dimensions are not splittable.
  """

  def __init__(self,
               tf_fn,
               inputs,
               output_shapes,
               output_dtypes,
               splittable_dims,
               grad_function=None,
               name=None):
    """Create a SlicewiseOperation.

    grad_function is a python function taking this operation and a gradients
    Tensor and producing input gradients tensors.
    e.g.
    def _square_grad(op, dy):
      return [dy * op.inputs[0] * 2]

    Args:
      tf_fn: a function taking n tf.Tensors and returning a tf.Tensor
      inputs: a list of n Tensors
      output_shapes: a list of Shapes
      output_dtypes: a list of dtypes
      splittable_dims: a list of Dimensions which are ok to split
      grad_function: an optional python function. Default to using tf.gradients
        pass in the number 0 to indicate no gradient
      name: an optional string
    """
    super(SlicewiseOperation, self).__init__(inputs, name=name or "slicewise")
    self._tf_fn = tf_fn
    self._outputs = [Tensor(self, shape, dtype) for (shape, dtype)
                     in zip(output_shapes, output_dtypes)]
    self._splittable_dims, self._unsplittable_dims = (
        self._initialize_splittable_and_unsplittable_dims(
            "unsplittable", [dim.name for dim in splittable_dims]))
    self._grad_function = grad_function

  @property
  def has_gradient(self):
    if self._grad_function == 0:
      return False
    return super(SlicewiseOperation, self).has_gradient

  def gradient(self, grad_ys):
    if self._grad_function is not None:
      return self._grad_function(self, *grad_ys)
    return GenericGradOperation(self, grad_ys).outputs

  def lower(self, lowering):
    # Check that only splittable dims are split
    mesh_impl = lowering.mesh_impl(self)
    for t in self.inputs + self.outputs:
      layout = mesh_impl.tensor_layout(t)
      for d, mesh_axis in zip(t.shape.dims, layout.tensor_axis_to_mesh_axis):
        if mesh_axis is not None and d.name not in self._splittable_dims:
          raise ValueError("dimension %s is not declared as splittable" % d)
    values = mesh_impl.slicewise(
        self._tf_fn, *[lowering.tensors[x] for x in self.inputs])
    if len(self.outputs) == 1:
      values = values,
    for output, value in zip(self.outputs, values):
      lowering.set_tensor_lowering(output, value)


def slicewise(tf_fn,
              xs,
              output_shape=None,
              output_dtype=None,
              splittable_dims=None,
              grad_function=None,
              name=None):
  """Slice-wise call to any tensorflow function.

  The output shape and dtype default to those of the first input.
  splittable_dims is a list of Dimensions which can be split while keeping the
  computation valid.

  Args:
    tf_fn: a function taking n tf.Tensors and returning a tf.Tensor
    xs: a list of n Tensors
    output_shape: a Shape (or list of shapes)
    output_dtype: a dtype (or list of dtypes)
    splittable_dims: a list of Dimensions which are ok to split
    grad_function: an optional gradients function.  If None, use tf gradient.
    name: an optional string

  Returns:
    a Tensor (or a tuple of Tensors)
  """
  multiple_outputs = isinstance(output_dtype, list)
  output_shapes = output_shape if multiple_outputs else [output_shape]
  output_dtypes = output_dtype if multiple_outputs else [output_dtype]

  op = SlicewiseOperation(
      tf_fn,
      xs,
      [convert_to_shape(shape) or xs[0].shape for shape in output_shapes],
      [dtype or xs[0].dtype for dtype in output_dtypes],
      splittable_dims,
      grad_function,
      name=name)
  return tuple(op.outputs) if multiple_outputs else op.outputs[0]


def cwise(tf_fn, xs, output_dtype=None, grad_function=None, name=None):
  """Component-wise operation with no broadcasting.

  Args:
    tf_fn: a component-wise function taking n tf.Tensor inputs and producing
      a tf.Tensor output
    xs: n Tensors
    output_dtype: an optional dtype
    grad_function: an optional python function
    name: an optional string

  Returns:
    a Tensor
  """
  return slicewise(
      tf_fn, xs, output_dtype=output_dtype, splittable_dims=xs[0].shape.dims,
      grad_function=grad_function, name=name or "cwise")


def identity(x, name="identity"):
  return cwise(tf.identity, [x], name=name)


def sin(x, name="sin"):
  return cwise(tf.sin, [x], name=name)


def cos(x, name="cos"):
  return cwise(tf.cos, [x], name=name)


def square(x, name="square"):
  return cwise(
      tf.square, [x], name=name,
      grad_function=lambda op, dy: [dy * op.inputs[0] * 2])


def sqrt(x, name="sqrt"):
  return cwise(
      tf.sqrt, [x], name=name,
      grad_function=lambda op, dy: [dy * 0.5 / op.outputs[0]])


def _rsqrt_grad(op, dy):
  return [dy * -0.5 * op.outputs[0] * op.outputs[0] * op.outputs[0]]


def rsqrt(x, name="rsqrt"):
  return cwise(
      tf.math.rsqrt, [x], name=name, grad_function=_rsqrt_grad)


def log(x, name="log"):
  return cwise(
      tf.math.log, [x], name=name,
      grad_function=lambda op, dy: [dy / op.inputs[0]])


def exp(x, name="exp"):
  return cwise(tf.exp, [x], name=name,
               grad_function=lambda op, dy: [dy * op.outputs[0]])


def sigmoid(x, name="sigmoid"):
  def grad_function(op, dy):
    y = op.outputs[0]
    return [y * (1.0 - y) * dy]
  return cwise(tf.sigmoid, [x], name=name, grad_function=grad_function)


def tanh(x, name="tanh"):
  def grad_function(op, dy):
    y = op.outputs[0]
    return [(1.0 - square(y)) * dy]
  return cwise(tf.tanh, [x], name=name, grad_function=grad_function)


def mtf_pow(x, y):
  """Call externally as mtf.pow()."""
  return exp(log(x) * y)


def negative(x, name="negative"):
  return cwise(tf.negative, [x], name=name,
               grad_function=lambda op, dy: [negative(dy)])


def logical_not(x, name="logical_not"):
  return cwise(tf.logical_not, [x], name=name)


def swish(x):
  """Swish activation from https://arxiv.org/abs/1710.05941 ."""
  return x * sigmoid(x)


def gelu(x):
  """Gaussian Error Linear Unit.

  This is a smoother version of the RELU.
  Original paper: https://arxiv.org/abs/1606.08415
  Args:
    x: float Tensor to perform activation.

  Returns:
    `x` with the GELU activation applied.
  """
  cdf = 0.5 * (1.0 + tanh((np.sqrt(2 / np.pi) * (x + 0.044715 * x * x * x))))
  return x * cdf


def elu(x):
  """Exponential Linear Unit.

  This is a smoother version of the RELU.
  Original paper: https://arxiv.org/abs/1511.07289
  Args:
    x: float Tensor to perform activation.

  Returns:
    'x' with the ELU activation applied.
  """
  return cwise(tf.nn.elu, [x], name="elu")


def selu(x):
  """Scaled Exponential Linear Unit.

  This is a smoother version of the RELU.
  Original paper: https://arxiv.org/abs/1706.02515
  Args:
    x: float Tensor to perform activation.

  Returns:
    'x' with the SELU activation applied.
  """
  return cwise(tf.nn.selu, [x], name="selu")


def softplus(x):
  """Softplus activation."""
  return cwise(tf.math.softplus, [x], name="softplus")


def reciprocal(x, name="reciprocal"):
  return cwise(
      tf.math.reciprocal, [x], name=name,
      grad_function=lambda op, dy: [negative(dy * square(op.outputs[0]))])


def _relu_grad(op, dy):
  return [dy * cast(greater(op.inputs[0], 0), op.inputs[0].dtype)]


def relu(x, name="relu"):
  return cwise(tf.nn.relu, [x], name=name, grad_function=_relu_grad)


def leaky_relu(x, alpha=0.2, name="leaky_relu"):
  def forward_function(x):
    return tf.nn.leaky_relu(x, alpha)

  def grad_function(op, dy):
    return [dy * cast(greater(op.inputs[0], 0), op.inputs[0].dtype) + \
            dy * cast(less_equal(op.inputs[0], 0), op.inputs[0].dtype) * alpha]

  return cwise(forward_function, [x], name=name, grad_function=grad_function)


def sign(x, name="sign"):
  ret = cwise(tf.sign, [x], name=name, grad_function=0)
  return ret


def mtf_abs(x):
  """Call externally as mtf.abs()."""
  return x * sign(x)


def cast(x, dtype, name="cast"):
  if dtype == x.dtype:
    return x
  return cwise(
      lambda x: tf.cast(x, dtype), [x], output_dtype=dtype, name=name,
      grad_function=lambda op, dy: [cast(dy, op.inputs[0].dtype)])


def to_float(x, name="to_float"):
  return cast(x, tf.float32, name=name)


def to_bfloat16(x, name="to_bfloat16"):
  return cast(x, tf.bfloat16, name=name)


def to_int32(x, name="to_int32"):
  return cast(x, tf.int32, name=name)


class GenericGradOperation(Operation):
  """Gradients that follow regular TF.

  Calling tf.gradients multiple times seems really slow in python.
  TODO(noam): can we speed this up using functions or some other method?
  """

  def __init__(self, forward_op, grad_ys, name=None):
    # tf.logging.info("forward inp %s, operations %s, grad_ys: %s",
    #                 forward_op.inputs, forward_op.outputs, grad_ys)
    super(GenericGradOperation, self).__init__(
        forward_op.inputs + forward_op.outputs + grad_ys,
        name=name or "generic_grad")
    self._grad_ys = grad_ys
    self._forward_op = forward_op
    self._outputs = [Tensor(self, x.shape, x.dtype, index=i)
                     for i, x in enumerate(forward_op.inputs)]

  def lower(self, lowering):
    # lists of lists of tf.Tensor
    all_ys = transpose_list_of_lists(
        [lowering.tensors[y].tensor_list for y in self._forward_op.outputs])
    all_xs = transpose_list_of_lists(
        [lowering.tensors[x].tensor_list for x in self._forward_op.inputs])
    all_grad_ys = transpose_list_of_lists(
        [lowering.tensors[dy].tensor_list for dy in self._grad_ys])
    all_grad_xs = [
        tf.gradients(  # pylint: disable=g-complex-comprehension
            ys=ys,
            xs=xs,
            grad_ys=grad_ys,
            unconnected_gradients=tf.UnconnectedGradients.ZERO)
        for ys, xs, grad_ys in zip(all_ys, all_xs, all_grad_ys)
    ]
    grad_xs = transpose_list_of_lists(all_grad_xs)
    for out, grad_x in zip(self.outputs, grad_xs):
      lowering.set_tensor_lowering(
          out,
          lowering.mesh_impl(self).LaidOutTensor.from_tensor_list(grad_x))


class ScalarMultiplyOperation(Operation):
  """Multiply by a tf Scalar (no backprop to scalar)."""

  def __init__(self, x, scalar, name=None):
    super(ScalarMultiplyOperation, self).__init__(
        [x], name=name or "scalar_mul")
    self._outputs = [Tensor(self, x.shape, x.dtype)]
    self._scalar = scalar

  def gradient(self, grad_ys):
    dy = grad_ys[0]
    return [dy * self._scalar]

  def lower(self, lowering):
    lowering.set_tensor_lowering(
        self.outputs[0],
        lowering.mesh_impl(self).slicewise(
            lambda x: x * self._scalar, lowering.tensors[self.inputs[0]]))


class ScalarAddOperation(Operation):
  """Add a tf Scalar (no backprop to scalar)."""

  def __init__(self, x, scalar, name=None):
    super(ScalarAddOperation, self).__init__([x], name=name or "scalar_add")
    self._outputs = [Tensor(self, x.shape, x.dtype)]
    self._scalar = scalar

  def gradient(self, grad_ys):
    return grad_ys

  def lower(self, lowering):
    lowering.set_tensor_lowering(
        self.outputs[0],
        lowering.mesh_impl(self).slicewise(
            lambda x: x + self._scalar, lowering.tensors[self.inputs[0]]))


class BinaryOpWithBroadcasting(Operation):
  """Binary operation with broadcasting."""

  def __init__(self, tf_fn, x1, x2, output_shape, output_dtype, name=None):
    super(BinaryOpWithBroadcasting, self).__init__(
        [x1, x2], name=name or "binary_op")
    if x1.dtype != x2.dtype:
      # If there is ever a binary operation with different operand types, then
      # we should add an argument allow_different_operand_dtypes=False.
      raise ValueError("Dtypes must be equal- got %s and %s"
                       % (x1.dtype, x2.dtype))
    assert isinstance(output_dtype, tf.DType)
    self._outputs = [Tensor(self, output_shape, output_dtype)]
    self._tf_fn = tf_fn

    # Rerun to take the new output into account.
    self._splittable_dims, self._unsplittable_dims = (
        self._initialize_all_dimensions_as_splittable())

  def gradient(self, unused_grad_ys):
    raise ValueError("Gradient not implememnted")

  def lower(self, lowering):
    x1 = self.inputs[0]
    x2 = self.inputs[1]
    output = self.outputs[0]
    laid_out_x1 = lowering.tensors[x1]
    laid_out_x2 = lowering.tensors[x2]
    mesh_impl = lowering.mesh_impl(self)
    if x1.shape != output.shape:
      laid_out_x1 = mesh_impl.slicewise(
          _expand_dims, laid_out_x1, x1.shape, output.shape)
    if x2.shape != output.shape:
      laid_out_x2 = mesh_impl.slicewise(
          _expand_dims, laid_out_x2, x2.shape, output.shape)
    if self._tf_fn == tf.add:
      out = mesh_impl.slicewise_delay_allreduce(
          self._tf_fn, laid_out_x1, laid_out_x2)
    else:
      out = mesh_impl.slicewise(self._tf_fn, laid_out_x1, laid_out_x2)
    lowering.set_tensor_lowering(self.outputs[0], out)


def binary_arguments_to_tensors(x1, x2):
  """Convert argument of a binary operation to Tensors.

  Args:
    x1: a Tensor or something convertible to a tf Scalar
    x2: a Tensor or something convertible to a tf Scalar

  Returns:
    new_x1: a Tensor
    new_x2: a Tensor

  Raises:
    ValueError: on failure
  """
  if not isinstance(x1, Tensor) and not isinstance(x2, Tensor):
    raise ValueError("at least one of x1 and x2 must be an mtf Tensor")
  elif isinstance(x1, Tensor) and isinstance(x2, Tensor):
    return x1, x2
  elif isinstance(x1, Tensor):
    return x1, import_tf_tensor(
        x1.mesh, tf.convert_to_tensor(x2, dtype=x1.dtype), Shape([]))
  else:
    return import_tf_tensor(x2.mesh, tf.convert_to_tensor(x1, dtype=x2.dtype),
                            Shape([])), x2


def binary_op_with_broadcasting(
    tf_fn, x1, x2, output_shape=None, output_dtype=None):
  x1, x2 = binary_arguments_to_tensors(x1, x2)
  output_shape = _infer_binary_broadcast_shape(x1.shape, x2.shape, output_shape)
  output_dtype = output_dtype or x1.dtype
  assert isinstance(output_dtype, tf.DType)
  return BinaryOpWithBroadcasting(
      tf_fn, x1, x2, convert_to_shape(output_shape),
      output_dtype).outputs[0]


def less(x1, x2, output_shape=None):
  return binary_op_with_broadcasting(
      tf.less, x1, x2, output_dtype=tf.bool, output_shape=output_shape)


def greater(x1, x2, output_shape=None):
  return binary_op_with_broadcasting(
      tf.greater, x1, x2, output_dtype=tf.bool, output_shape=output_shape)


def less_equal(x1, x2, output_shape=None):
  return binary_op_with_broadcasting(
      tf.less_equal, x1, x2, output_dtype=tf.bool, output_shape=output_shape)


def greater_equal(x1, x2, output_shape=None):
  return binary_op_with_broadcasting(
      tf.greater_equal, x1, x2, output_dtype=tf.bool, output_shape=output_shape)


def equal(x1, x2, output_shape=None):
  return binary_op_with_broadcasting(
      tf.equal, x1, x2, output_dtype=tf.bool, output_shape=output_shape)


def not_equal(x1, x2, output_shape=None):
  return binary_op_with_broadcasting(
      tf.not_equal, x1, x2, output_dtype=tf.bool, output_shape=output_shape)


def logical_and(x1, x2, output_shape=None):
  return binary_op_with_broadcasting(
      tf.logical_and, x1, x2, output_dtype=tf.bool, output_shape=output_shape)


def logical_or(x1, x2, output_shape=None):
  return binary_op_with_broadcasting(
      tf.logical_or, x1, x2, output_dtype=tf.bool, output_shape=output_shape)


def floordiv(x1, x2, output_shape=None):
  output_dtype = x1.dtype if isinstance(x1, Tensor) else x2.dtype
  return binary_op_with_broadcasting(
      tf.floordiv, x1, x2, output_dtype=output_dtype, output_shape=output_shape)


def mod(x1, x2, output_shape=None):
  output_dtype = x1.dtype if isinstance(x1, Tensor) else x2.dtype
  return binary_op_with_broadcasting(
      tf.mod, x1, x2, output_dtype=output_dtype, output_shape=output_shape)


class AddOperation(BinaryOpWithBroadcasting):
  """Binary addition with broadcasting."""

  def __init__(self, x1, x2, output_shape, name=None):
    super(AddOperation, self).__init__(
        tf.add, x1, x2, output_shape, x1.dtype, name=name or "add")

  def gradient(self, grad_ys):
    dy = grad_ys[0]
    return [reduce_sum(dy, output_shape=self.inputs[0].shape),
            reduce_sum(dy, output_shape=self.inputs[1].shape)]


class MinMaxOperation(BinaryOpWithBroadcasting):
  """Binary minimum/maximum with broadcasting."""

  def __init__(self, tf_fn, x1, x2, output_shape, name=None):
    super(MinMaxOperation, self).__init__(
        tf_fn, x1, x2, output_shape, x1.dtype, name=name or "add")

  def gradient(self, grad_ys):
    dy = grad_ys[0]
    return [dy * cast(equal(self.inputs[0], self.outputs[0]), dy.dtype),
            dy * cast(equal(self.inputs[1], self.outputs[0]), dy.dtype)]


def minimum(x1, x2, output_shape=None, name=None):
  """Binary minimum with broadcsting.

  Args:
    x1: a Tensor
    x2: a Tensor
    output_shape: an optional Shape
    name: an optional string
  Returns:
    a Tensor
  """
  output_shape = convert_to_shape(output_shape)
  with tf.name_scope(name, default_name="minimum"):
    x1, x2 = binary_arguments_to_tensors(x1, x2)
    return MinMaxOperation(
        tf.minimum, x1, x2, output_shape=_infer_binary_broadcast_shape(
            x1.shape, x2.shape, output_shape)).outputs[0]


def maximum(x1, x2, output_shape=None, name=None):
  """Binary maximum with broadcsting.

  Args:
    x1: a Tensor
    x2: a Tensor
    output_shape: an optional Shape
    name: an optional string
  Returns:
    a Tensor
  """
  output_shape = convert_to_shape(output_shape)
  with tf.name_scope(name, default_name="maximum"):
    x1, x2 = binary_arguments_to_tensors(x1, x2)
    return MinMaxOperation(
        tf.maximum, x1, x2, output_shape=_infer_binary_broadcast_shape(
            x1.shape, x2.shape, output_shape)).outputs[0]


class BroadcastOperation(Operation):
  """Broadcast - output dims are a superset of input dims, in any order."""

  def __init__(self, x, output_shape, name=None):
    super(BroadcastOperation, self).__init__([x], name=name or "broadcast")
    self._outputs = [Tensor(self, output_shape, x.dtype)]
    # Rerun to take the new output into account.
    self._splittable_dims, self._unsplittable_dims = (
        self._initialize_all_dimensions_as_splittable())

  def gradient(self, grad_ys):
    return [reduce_sum(grad_ys[0], output_shape=self.inputs[0].shape)]

  def lower(self, lowering):
    ret = lowering.mesh_impl(self).broadcast_impl(
        lowering.tensors[self.inputs[0]], self.inputs[0].shape,
        self.outputs[0].shape)
    lowering.set_tensor_lowering(self.outputs[0], ret)


def broadcast(x, new_shape):
  new_shape = convert_to_shape(new_shape)
  if x.shape == new_shape:
    return x
  return BroadcastOperation(x, new_shape).outputs[0]


def _reduce_helper(input_shape,
                   output_shape,
                   input_tensor_layout,
                   reduction_fn_string="SUM"):
  """Returns slicewise function and reduced mesh dimensions.

  Args:
    input_shape: a Shape
    output_shape: a Shape
    input_tensor_layout: a TensorLayout
    reduction_fn_string: "SUM" or "MAX"
  Returns:
    reduce_slice_fn: a function from tf.Tensor to tf.Tensor
    reduced_mesh_axes: a list of integers
  """
  reduce_dims_indices = [
      i for i, d in enumerate(input_shape.dims) if d not in output_shape.dims]
  reduced_input_shape = Shape([
      d for d in input_shape.dims if d in output_shape.dims])
  perm = [reduced_input_shape.dims.index(d) for d in output_shape.dims]
  def reduce_slice_fn(xslice):
    ret = xslice
    if reduce_dims_indices:
      ret = reduction_fn(reduction_fn_string)(xslice, reduce_dims_indices)
    if perm != list(xrange(len(perm))):
      ret = tf.transpose(ret, perm)
    return ret
  reduced_mesh_axes = []
  for i in reduce_dims_indices:
    mesh_axis = input_tensor_layout[i]
    if mesh_axis is not None:
      reduced_mesh_axes.append(mesh_axis)
  return reduce_slice_fn, reduced_mesh_axes


class ReduceOperation(Operation):
  """Reduction - output dims are a subset of input dims, in any order."""

  def __init__(self, x, output_shape, reduction_fn_string, name=None):
    super(ReduceOperation, self).__init__([x], name=name or "reduce")
    self._outputs = [Tensor(self, output_shape, x.dtype)]
    self._reduction_fn_string = reduction_fn_string

  def gradient(self, grad_ys):
    if self._reduction_fn_string == "SUM":
      return [broadcast(grad_ys[0], self.inputs[0].shape)]
    elif (self._reduction_fn_string == "MAX" or
          self._reduction_fn_string == "MIN"):
      return [cast(equal(self.inputs[0], self.outputs[0]), self.inputs[0].dtype)
              * grad_ys[0]]
    else:
      raise ValueError("Gradients to other reductions not implemented")

  def lower(self, lowering):
    mesh_impl = lowering.mesh_impl(self)
    slicewise_fn, reduced_mesh_axes = _reduce_helper(
        self.inputs[0].shape, self.outputs[0].shape,
        mesh_impl.tensor_layout(self.inputs[0]),
        self._reduction_fn_string)
    y = mesh_impl.slicewise(slicewise_fn, lowering.tensors[self.inputs[0]])
    if reduced_mesh_axes:
      def add_counter_fn():
        lowering.add_counter("allreduce/%s/reduce_op" % reduced_mesh_axes,
                             lowering.laid_out_size(self.outputs[0]))
      if self._reduction_fn_string == "SUM":
        y = LazyAllreduceSum(
            mesh_impl, y, reduced_mesh_axes, add_counter_fn=add_counter_fn)
      else:
        y = mesh_impl.allreduce(
            y, reduced_mesh_axes, self._reduction_fn_string)
        add_counter_fn()
    lowering.set_tensor_lowering(self.outputs[0], y)


def _pool_helper(ksize,
                 strides,
                 pool_fn_string="MAX_2D"):
  """Returns slicewise function and reduced mesh dimensions.

  Args:
    ksize: kernel size, a tuple or list.
    strides: a tuple or list.
    pool_fn_string: "MAX" or "AVERAGE"
  Returns:
    pool_slice_fn: a function from tf.Tensor to tf.Tensor
  """
  def pool_slice_fn(xslice):
    ret = pool_fn(pool_fn_string)(xslice, ksize, strides, "VALID")
    return ret
  return pool_slice_fn


def _tf_upscale(x, dim_idx_start, dim_idx_end, xscales):
  """Upscale the tf.Tensor x.

  N-dimensional version of tf.image.resize_images with NEAREST interpolation.
  Similar to: https://github.com/tensorflow/tensorflow/issues/2169

  Args:
    x: a tf.Tensor
    dim_idx_start: the index of starting dimension
    dim_idx_end: the index of ending dimension
    xscales: an integer list of upscaling factors
  Returns:
    a tf Tensor. Dimensions in [dim_idx_start, dim_idx_end - 1] will be upscaled
    xscales[i]-times.
  """

  xscales = list(xscales)
  if dim_idx_start < 0:
    dim_idx_start += len(x.get_shape().as_list())

  def _tf_upscale_one_trailing_dim(x_1tdim):
    """Upscaling with dim_idx_end = -1."""
    x_shape = x_1tdim.get_shape().as_list()
    x_scaled_shape = [ori_size * scale for ori_size, scale \
                      in zip(x_shape[dim_idx_start:-1], xscales)]

    dim_idx_len = len(x_shape[dim_idx_start:-1])
    x_1tdim = tf.reshape(x_1tdim, [-1] + x_shape[-dim_idx_len:])

    for dim_idx in range(dim_idx_len, 0, -1):
      x_1tdim = tf.concat([x_1tdim] * xscales.pop(), dim_idx)
    output_shape = x_shape[:dim_idx_start] + x_scaled_shape + x_shape[-1:]
    x_1tdim = tf.reshape(x_1tdim, output_shape)
    return x_1tdim

  x_shape = x.get_shape().as_list()
  trailing_shape = x_shape[dim_idx_end:]
  x = tf.reshape(x, x_shape[:dim_idx_end] + [-1])
  x = _tf_upscale_one_trailing_dim(x)
  x = tf.reshape(x, x.shape.as_list()[:-1] + trailing_shape)

  return x


class PoolOperation(Operation):
  """Pooling - average or max pool data along HW (2D) or DHW (3D) dimensions.

  For the current implementation of backpropagation, we only handle cases
  when strides == ksize and the input dimensions are divisible by ksize.
  """

  def __init__(self, x, ksize, strides, pool_fn_string, name=None):
    super(PoolOperation, self).__init__([x], name=name or "pool")
    assert ksize == strides
    if "2D" in pool_fn_string:
      assert len(ksize) == 2
    else:
      assert "3D" in pool_fn_string
      assert len(ksize) == 3

    self._ksize = ksize
    self._strides = strides
    self._pool_fn_string = pool_fn_string

    if "2D" in pool_fn_string:
      batch_dims = x.shape.dims[:-3]
      spatial_dims = x.shape.dims[-3:-1]
      channel_dim = x.shape.dims[-1:]
    else:
      batch_dims = x.shape.dims[:-4]
      spatial_dims = x.shape.dims[-4:-1]
      channel_dim = x.shape.dims[-1:]

    # Compute output_shape and allocate output Tensor.
    output_spatial_dims = []
    for spatial_dim, kernel_size, stride_size in zip(
        spatial_dims, ksize, strides):
      output_dim_size = (spatial_dim.size - kernel_size) // stride_size + 1
      output_spatial_dim = Dimension(spatial_dim.name, output_dim_size)
      output_spatial_dims.append(output_spatial_dim)

    output_shape = Shape(batch_dims + output_spatial_dims + channel_dim)
    self._outputs = [Tensor(self, output_shape, x.dtype)]

    # Claim unsplittable dims.
    self._splittable_dims, self._unsplittable_dims = (
        self._initialize_splittable_and_unsplittable_dims(
            "splittable", [dim.name for dim in spatial_dims]))

  def gradient(self, grad_ys):
    """Returns the gradient to input, for unoverlapping pooling."""
    x = self.inputs[0]
    y = self.outputs[0]
    dy = grad_ys[0]
    dx = pool_backprop(x, y, dy,
                       self._ksize, self._strides, self._pool_fn_string)
    return [dx]

  def lower(self, lowering):
    mesh_impl = lowering.mesh_impl(self)
    slicewise_fn = _pool_helper(
        self._ksize, self._strides, self._pool_fn_string)

    x = lowering.tensors[self.inputs[0]]
    y = mesh_impl.slicewise(slicewise_fn, x)

    lowering.set_tensor_lowering(self.outputs[0], y)


class PoolBackPropOperation(Operation):
  """Pooling backpropagation.

  For the current implementation, we only handle cases when
  strides == ksize and the input dimensions are divisible by ksize.
  """

  def __init__(self, x, y, dy,
               ksize, strides, pool_fn_string, name=None):
    super(PoolBackPropOperation, self).__init__(
        [x, y, dy], name=name or "pool_backprop")
    assert ksize == strides
    if "2D" in pool_fn_string:
      assert len(ksize) == 2
    else:
      assert "3D" in pool_fn_string
      assert len(ksize) == 3

    self._ksize = ksize
    self._strides = strides
    self._pool_fn_string = pool_fn_string
    self._outputs = [Tensor(self, x.shape, dy.dtype)]

  def lower(self, lowering):
    """Returns the gradient to input, for unoverlapping pooling."""
    mesh_impl = lowering.mesh_impl(self)

    if self._pool_fn_string == "MAX_2D":
      def slicewise_fn(x, y, dy):
        y_scaled_back = _tf_upscale(y, -3, -1, self._strides)
        dy_scaled_back = _tf_upscale(dy, -3, -1, self._strides)
        return tf.cast(tf.equal(x, y_scaled_back), x.dtype) * dy_scaled_back
    elif self._pool_fn_string == "MAX_3D":
      def slicewise_fn(x, y, dy):
        y_scaled_back = _tf_upscale(y, -4, -1, self._strides)
        dy_scaled_back = _tf_upscale(dy, -4, -1, self._strides)
        return tf.cast(tf.equal(x, y_scaled_back), x.dtype) * dy_scaled_back
    elif self._pool_fn_string == "AVG_2D":
      def slicewise_fn(x, y, dy):
        del y
        dy_scaled_back = _tf_upscale(dy, -3, -1, self._strides)
        return dy_scaled_back / tf.constant(
            self._strides[0] * self._strides[1], dtype=x.dtype)
    elif self._pool_fn_string == "AVG_3D":
      def slicewise_fn(x, y, dy):
        del y
        dy_scaled_back = _tf_upscale(dy, -4, -1, self._strides)
        return dy_scaled_back / tf.constant(
            self._strides[0] * self._strides[1] * self._strides[2],
            dtype=x.dtype)
    else:
      raise ValueError("Pooling %s is not implemented." % self._pool_fn_string)

    dx = mesh_impl.slicewise(
        slicewise_fn, *[lowering.tensors[x] for x in self.inputs])

    lowering.set_tensor_lowering(self.outputs[0], dx)


def pool_backprop(x, y, dy, ksize, strides, pool_fn_string, name=None):
  return PoolBackPropOperation(x, y, dy,
                               ksize, strides, pool_fn_string,
                               name).outputs[0]


class ConcatOperation(Operation):
  """tf.concat.

  All inputs have the same shape, except for the size of the dimension named
  dim_name.
  """

  def __init__(self, xs, concat_dim_name, name=None):
    super(ConcatOperation, self).__init__(xs, name=name or "concat")
    # verify that the shapes are all compatible
    dim_names = [dim.name for dim in xs[0].shape.dims]
    self._concat_dim_name = concat_dim_name

    if concat_dim_name not in dim_names:
      raise ValueError("xs[0] does not contain a dimension named dim_name")
    self._axis = dim_names.index(concat_dim_name)

    should_be_equal = [
        x.shape.resize_dimension(concat_dim_name, 0) for x in xs]
    if not all(s == should_be_equal[0] for s in should_be_equal):
      raise ValueError("shapes are not compatible %s" % xs)

    self._input_sizes = [x.shape.dims[self._axis].size for x in xs]
    output_size = sum(self._input_sizes)
    self._outputs = [
        Tensor(self, xs[0].shape.resize_dimension(concat_dim_name, output_size),
               xs[0].dtype)]

    self._splittable_dims, self._unsplittable_dims = (
        self._initialize_splittable_and_unsplittable_dims(
            "splittable", [concat_dim_name]))

  def gradient(self, grad_ys):
    dy = grad_ys[0]
    return split(dy, self.outputs[0].shape.dims[self._axis], self._input_sizes)

  def lower(self, lowering):
    mesh_impl = lowering.mesh_impl(self)
    if mesh_impl.tensor_dimension_to_mesh_axis(
        Dimension(self._concat_dim_name, 0)) is not None:
      raise ValueError("can't concat along split axis")
    def slicewise_fn(*args):
      return tf.concat(args, axis=self._axis, name="concat")
    y = mesh_impl.slicewise(
        slicewise_fn, *[lowering.tensors[x] for x in self._inputs])
    lowering.set_tensor_lowering(self.outputs[0], y)


def concat(xs, concat_dim_name, name=None):
  """Like tf.concat.

  All inputs must have equal shape except for the sizes in the concatenated
  dimension.  The dimension names should be the same, even that of the
  concatenated dimension.

  Args:
    xs: a list of Tensors
    concat_dim_name: a string
    name: an optional string
  Returns:
    a Tensor
  """
  return ConcatOperation(xs, concat_dim_name, name).outputs[0]


class SplitOperation(Operation):
  """like tf.split.

  TODO(noam, nikip): this code has never been run.  Run it and test it.
  """

  def __init__(self, x, split_dim, num_or_size_splits, name=None):
    super(SplitOperation, self).__init__([x], name=name or "split")

    self._split_dim = split_dim
    if split_dim not in x.shape.dims:
      raise ValueError("%s does not contain dimension %s" % (x, split_dim))
    self._axis = x.shape.dims.index(split_dim)

    if isinstance(num_or_size_splits, list):
      self._output_sizes = num_or_size_splits
      if sum(num_or_size_splits) != split_dim.size:
        raise ValueError(
            "Sizes do not add up %s %s" % (num_or_size_splits, split_dim))
    else:
      assert isinstance(num_or_size_splits, int)
      assert split_dim.size % num_or_size_splits == 0
      self._output_sizes = (
          [split_dim.size // num_or_size_splits] * num_or_size_splits)

    self._outputs = [
        Tensor(self, x.shape.resize_dimension(split_dim.name, output_size),
               x.dtype, index=i)
        for i, output_size in enumerate(self._output_sizes)]

    self._splittable_dims, self._unsplittable_dims = (
        self._initialize_splittable_and_unsplittable_dims(
            "splittable", [split_dim.name]))

  def gradient(self, grad_ys):
    grad_ys = [g or zeros_like(o) for g, o in zip(grad_ys, self._outputs)]
    return [concat(grad_ys, self._split_dim.name)]

  def lower(self, lowering):
    mesh_impl = lowering.mesh_impl(self)
    if mesh_impl.tensor_dimension_to_mesh_axis(self._split_dim) is not None:
      raise ValueError("can't split along split axis")
    def slicewise_fn(x):
      # Since we return a tuple of tf.Tensor, slicewise will collate the
      # outputs and return a tuple of LaidOutTensors.
      return tuple(tf.split(x, self._output_sizes, axis=self._axis))
    values = mesh_impl.slicewise(
        slicewise_fn, lowering.tensors[self.inputs[0]])
    for t, v in zip(self._outputs, values):
      lowering.set_tensor_lowering(t, v)


def split(x, split_dim, num_or_size_splits, name=None):
  """Like tf.split.

  Args:
    x: a Tensor
    split_dim: a Dimension in x.shape.dims
    num_or_size_splits: either an integer dividing split_dim.size
       or a list of integers adding up to split_dim.size
    name: an optional string
  Returns:
    a list of Tensors.
  """
  return SplitOperation(x, split_dim, num_or_size_splits, name=name).outputs


class StackOperation(Operation):
  """Like tf.stack."""

  def __init__(self, xs, dim_name, axis, name=None):
    super(StackOperation, self).__init__(xs, name=name or "stack")
    self._axis = axis
    self._new_dim = Dimension(dim_name, len(xs))
    input_shape = xs[0].shape
    for x in xs:
      if x.shape != xs[0].shape:
        raise ValueError(
            "inputs to stack must have the same shape, got %s" % xs)
    output_shape = Shape(
        input_shape.dims[:axis] + [self._new_dim]+ input_shape.dims[axis:])
    self._outputs = [Tensor(self, output_shape, xs[0].dtype)]

    self._splittable_dims, self._unsplittable_dims = (
        self._initialize_splittable_and_unsplittable_dims(
            "splittable", [dim_name]))

  def gradient(self, grad_ys):
    return unstack(grad_ys[0], self._new_dim)

  def lower(self, lowering):
    mesh_impl = lowering.mesh_impl(self)
    if mesh_impl.tensor_dimension_to_mesh_axis(self._new_dim) is not None:
      raise ValueError("can't stack along split axis")
    inputs = [lowering.tensors[t] for t in self._inputs]
    def slicewise_fn(*args):
      return tf.stack(args, axis=self._axis)
    ret = mesh_impl.slicewise(slicewise_fn, *inputs)
    lowering.set_tensor_lowering(self.outputs[0], ret)


def stack(xs, dim_name, axis=0, name=None):
  """Stack multiple Tensors to make a new dimension.

  Args:
    xs: a list of Tensors with identical shapes.
    dim_name: a string (name of the new dimension)
    axis: an integer (index of the new dimension in the output shape)
    name: an optional string

  Returns:
    a Tensor
  """
  if axis < 0:
    axis = xs[0].shape.ndims + 1 + axis
  ret = StackOperation(xs, dim_name, axis, name).outputs[0]
  return ret


class UnstackOperation(Operation):
  """Split into multiple Tensors, eliminating a dimension."""

  def __init__(self, x, dim, name=None):
    super(UnstackOperation, self).__init__([x], name=name or "unstack")
    self._dim = dim
    self._axis = x.shape.dims.index(dim)
    output_shape = x.shape - dim
    self._outputs = [
        Tensor(self, output_shape, x.dtype, index=i) for i in xrange(dim.size)]

    self._splittable_dims, self._unsplittable_dims = (
        self._initialize_splittable_and_unsplittable_dims(
            "splittable", [dim.name]))

  def gradient(self, grad_ys):
    return [stack(grad_ys, self._dim.name, self._axis)]

  def lower(self, lowering):
    mesh_impl = lowering.mesh_impl(self)
    if mesh_impl.tensor_dimension_to_mesh_axis(self._dim) is not None:
      raise ValueError("can't unstack along split axis")
    def slicewise_fn(x):
      return tuple(tf.unstack(x, num=self._dim.size, axis=self._axis))
    output_values = mesh_impl.slicewise(
        slicewise_fn, lowering.tensors[self._inputs[0]])
    for t, v in zip(self.outputs, list(output_values)):
      lowering.set_tensor_lowering(t, v)


def unstack(x, dim, name=None):
  """Split into multiple Tensors, eliminating a dimension.

  Args:
    x: a Tensor
    dim: a Dimension
    name: an optional string

  Returns:
    a list of dim.size Tensors, each with shape (x.shape - dim)
  """
  return UnstackOperation(x, dim, name).outputs


def cumsum(x, dim, exclusive=False):
  """Cumulative sum.

  Args:
    x: a Tensor
    dim: a Dimension
    exclusive: a boolean

  Returns:
    a Tensor with the same shape as x.
  """
  with tf.variable_scope("cumsum"):
    new_name = "tmp_dim_cumsum"
    new_dim = Dimension(new_name, dim.size)
    new_shape = x.shape.rename_dimension(dim.name, new_name)
    comparator = less if exclusive else less_equal
    m = cast(
        comparator(mtf_range(x.mesh, dim, dtype=tf.float32),
                   mtf_range(x.mesh, new_dim, dtype=tf.float32)), x.dtype)
    ret = einsum([x, m], output_shape=new_shape)
    return reshape(ret, x.shape)


def _einsum_helper(input_shapes, output_shape, mesh_impl):
  """Returns slicewise function and reduced mesh dimensions.

  Assumes the output shape contains no new dimensions.

  Args:
    input_shapes: a list of Shapes
    output_shape: a Shape
    mesh_impl: a MeshImpl
  Returns:
    einsum_slice_fn: a function from tf.Tensors to tf.Tensor
    reduced_mesh_axes: a list of integers
  """
  input_shape_union = _shape_union(input_shapes)
  total_num_dims = input_shape_union.ndims
  # list of input shapes that contain all dimensions.
  full_shapes = [
      s for s in input_shapes + [output_shape] if s.ndims == total_num_dims]
  full_shape = full_shapes[0] if full_shapes else input_shape_union
  reduce_slice_fn, reduced_mesh_axes = _reduce_helper(
      full_shape, output_shape, mesh_impl.tensor_layout(full_shape))
  def einsum_slice_fn_naive(*slices):
    # naive einsum implementation where we broadcast all inputs to the full
    # shape, multiply componentwise, then reduce.
    return reduce_slice_fn(functools.reduce(tf.multiply, [
        _expand_dims(x, input_shape, full_shape)
        for x, input_shape in zip(slices, input_shapes)]))
  if full_shapes:
    # it is not wasteful of space to broadcast fully and then reduce.
    # this helps to avoid some inefficient GPU implementations.
    einsum_slice_fn = einsum_slice_fn_naive
  else:
    # call tf.einsum
    equation = _einsum_equation(input_shapes, output_shape)
    def einsum_slice_fn(*slices):
      if slices[0].dtype.is_floating:
        return mesh_impl.einsum(equation, *slices)
      else:
        return einsum_slice_fn_naive(*slices)
  return einsum_slice_fn, reduced_mesh_axes


class EinsumOperation(Operation):
  """Einstein summation (matmul, etc).

  The equation follows the dimensions in the input and output shapes.

  Every dimension must occur in at least two of the input/output Tensors.
  i.e. no new dimensions in the output, and no reduction of dimensions that
  occur in only one input.
  """

  def __init__(self, inputs, output_shape, name=None):
    super(EinsumOperation, self).__init__(inputs, name=name or "einsum")
    if not inputs:
      raise ValueError("Einsum needs at least one input")
    for x in inputs:
      if x.dtype != inputs[0].dtype:
        raise ValueError("Input dtypes must be equal got %s"
                         % ([y.dtype for y in inputs],))
    self._outputs = [Tensor(self, output_shape, inputs[0].dtype)]

  def gradient(self, grad_ys):
    dy = grad_ys[0]
    xs = self.inputs
    ret = []
    for i in xrange(len(self.inputs)):
      ret.append(
          einsum([dy] + [xs[j] for j in xrange(len(xs)) if j != i], xs[i].shape)
      )
    return ret

  def lower(self, lowering):
    mesh_impl = lowering.mesh_impl(self)
    xs = self.inputs
    input_shape_set = set(sum([x.shape.dims for x in xs], []))
    output_shape = self.outputs[0].shape
    intersection_shape = Shape(
        [d for d in output_shape.dims if d in input_shape_set])
    einsum_slice_fn, reduced_mesh_axes = _einsum_helper(
        [x.shape for x in self.inputs], intersection_shape, mesh_impl)
    y = mesh_impl.slicewise(
        einsum_slice_fn, *[lowering.tensors[x] for x in self.inputs])
    if reduced_mesh_axes:
      def add_counter_fn():
        lowering.add_counter(
            "allreduce/%s/einsum_op" % reduced_mesh_axes,
            mesh_impl.laid_out_size(intersection_shape))
      y = LazyAllreduceSum(
          mesh_impl, y, reduced_mesh_axes, add_counter_fn=add_counter_fn)
    # broadcast from intersection_shape to output_shape
    if intersection_shape != output_shape:
      y = mesh_impl.broadcast_impl(y, intersection_shape, output_shape)
    lowering.set_tensor_lowering(self.outputs[0], y)
    computation_shape = Shape(list(input_shape_set))
    lowering.add_counter("einsum", mesh_impl.laid_out_size(computation_shape))
    lowering.add_counter("einsum_unique", computation_shape.size)


class Conv2dOperation(Operation):
  """like tf.nn.conv2d.

  Always data format "NHWC".
  # TODO(nikip): support dilations
  Always dilation rate of 1
  padding: "SAME" or "VALID"

  TODO(noam): implement more options.
  """

  def __init__(self, conv_input, conv_filter, strides, padding, name=None):
    super(Conv2dOperation, self).__init__(
        [conv_input, conv_filter], name=name or "conv2d")
    self._padding = padding
    self._batch_dims = conv_input.shape.dims[:-3]
    self._in_h_dim, self._in_w_dim, self._in_dim = conv_input.shape.dims[-3:]
    self._fh_dim, self._fw_dim = conv_filter.shape.dims[:2]
    f_in_dim, self._out_dim = conv_filter.shape.dims[2:]
    if f_in_dim != self._in_dim:
      raise ValueError("Dimensions do not match input=%s filter=%s"
                       % (conv_input, conv_filter))
    out_h = self._in_h_dim.size
    out_w = self._in_w_dim.size
    if padding == "VALID":
      out_h -= (self._fh_dim.size - 1)
      out_w -= (self._fw_dim.size - 1)

    self._strides = strides
    if strides is not None:
      out_h //= strides[1]
      out_w //= strides[2]
    self._out_h_dim = Dimension(self._in_h_dim.name, out_h)
    self._out_w_dim = Dimension(self._in_w_dim.name, out_w)
    output_shape = Shape(
        self._batch_dims + [self._out_h_dim, self._out_w_dim, self._out_dim])
    self._outputs = [Tensor(self, output_shape, conv_input.dtype)]

    unsplittable_dims = [self._in_h_dim, self._in_w_dim, self._fh_dim,
                         self._fw_dim]
    self._splittable_dims, self._unsplittable_dims = (
        self._initialize_splittable_and_unsplittable_dims(
            "splittable", [dim.name for dim in unsplittable_dims]))

  def gradient(self, grad_ys):
    dy = grad_ys[0]
    conv_input, conv_filter = self.inputs
    return [
        conv2d_backprop_input(self._inputs[0].shape,
                              conv_filter,
                              dy,
                              self._strides,
                              self._padding),
        conv2d_backprop_filter(conv_input,
                               self._inputs[1].shape,
                               dy,
                               self._strides,
                               self._padding)]

  def lower(self, lowering):
    mesh_impl = lowering.mesh_impl(self)
    conv_input, conv_filter = self.inputs
    if mesh_impl.tensor_dimension_to_mesh_axis(self._in_h_dim) is not None:
      raise ValueError("can't slice along dimension h")
    if mesh_impl.tensor_dimension_to_mesh_axis(self._in_w_dim) is not None:
      raise ValueError("can't slice along dimension w")
    if mesh_impl.tensor_dimension_to_mesh_axis(self._fh_dim) is not None:
      raise ValueError("can't slice along dimension fh")
    if mesh_impl.tensor_dimension_to_mesh_axis(self._fw_dim) is not None:
      raise ValueError("can't slice along dimension fw")
    def tf_fn(tf_input, tf_filter):
      output = tf.nn.conv2d(
          _tf_flatten_batch_dims(tf_input, 3),
          tf_filter, self._strides, self._padding)
      return _tf_restore_batch_dims(output, 3, tf_input)
    y = mesh_impl.slicewise(
        tf_fn, lowering.tensors[conv_input], lowering.tensors[conv_filter])
    # reducing out input channels - may need to allreduce
    in_mesh_axis = mesh_impl.tensor_dimension_to_mesh_axis(self._in_dim)
    if in_mesh_axis is not None:
      def add_counter_fn():
        lowering.add_counter(
            "allreduce/%s/conv2d_op" % [in_mesh_axis],
            mesh_impl.laid_out_size(self.outputs[0].shape))
      y = LazyAllreduceSum(mesh_impl, y, [in_mesh_axis], add_counter_fn)
    lowering.set_tensor_lowering(self.outputs[0], y)
    computation_shape = _shape_union([conv_filter.shape, self.outputs[0].shape])
    lowering.add_counter("conv2d/forward",
                         mesh_impl.laid_out_size(computation_shape))
    lowering.add_counter("conv2d_unique/forward", computation_shape.size)


class Conv2or3dBackpropInputOperation(Operation):
  """like tf.nn.conv2d/conv3d_backprop_input."""

  def __init__(self, conv_dimension, is_transpose,
               input_shape, conv_filter, dy, strides, padding, name=None):
    assert conv_dimension in [2, 3]
    self._trans = "_trans" if is_transpose else ""
    default_name = "conv%dd%s_backprop" % (conv_dimension, self._trans)
    super(Conv2or3dBackpropInputOperation, self).__init__(
        [dy, conv_filter], name=name or default_name)

    self._conv_dimension = conv_dimension
    self._is_transpose = is_transpose
    self._padding = padding
    self._strides = strides
    self._input_shape = input_shape
    self._outputs = [Tensor(self, input_shape, dy.dtype)]
    self._num_nonbatch_dims = conv_dimension + 1

    # Rerun to take the new output into account.
    self._splittable_dims, self._unsplittable_dims = (
        self._initialize_all_dimensions_as_splittable())

  def lower(self, lowering):
    mesh_impl = lowering.mesh_impl(self)
    dy, conv_filter = self.inputs
    input_sizes = mesh_impl.slice_shape(self.outputs[0].shape)
    input_sizes = [list_product(input_sizes[:-self._num_nonbatch_dims])] + (
        input_sizes[-self._num_nonbatch_dims:])

    if self._is_transpose:
      if self._conv_dimension == 2:
        backprop_fn = tf.nn.conv2d
      else:
        backprop_fn = tf.nn.conv3d
      def tf_fn(tf_dy, tf_filter):
        return _tf_restore_batch_dims(
            backprop_fn(
                _tf_flatten_batch_dims(tf_dy, self._num_nonbatch_dims),
                tf_filter,
                self._strides, self._padding),
            self._num_nonbatch_dims, tf_dy)
      dx = mesh_impl.slicewise(
          tf_fn, lowering.tensors[dy], lowering.tensors[conv_filter])

    else:  # if not self._is_transpose:
      if self._conv_dimension == 2:
        backprop_fn = tf.nn.conv2d_backprop_input
      else:
        backprop_fn = conv3d_backprop_input_v2
      def tf_fn(tf_dy, tf_filter):
        return _tf_restore_batch_dims(
            backprop_fn(
                input_sizes, tf_filter,
                _tf_flatten_batch_dims(tf_dy, self._num_nonbatch_dims),
                self._strides, self._padding),
            self._num_nonbatch_dims, tf_dy)
      dx = mesh_impl.slicewise(
          tf_fn, lowering.tensors[dy], lowering.tensors[conv_filter])

    # reducing out output channels - may need to allreduce
    out_mesh_axis = mesh_impl.tensor_dimension_to_mesh_axis(dy.shape.dims[-1])
    if out_mesh_axis is not None:
      def add_counter_fn():
        lowering.add_counter(
            "allreduce/%s/conv%dd%s_op" % (
                [out_mesh_axis], self._conv_dimension, self._trans),
            mesh_impl.laid_out_size(self.outputs[0].shape))
      dx = LazyAllreduceSum(mesh_impl, dx, [out_mesh_axis], add_counter_fn)
    lowering.set_tensor_lowering(self.outputs[0], dx)
    computation_shape = _shape_union([conv_filter.shape, dy.shape])
    lowering.add_counter(
        "conv%dd%s/backprop_input" % (self._conv_dimension, self._trans),
        mesh_impl.laid_out_size(computation_shape))
    lowering.add_counter(
        "conv%dd%s_unique/backprop_input" % (self._conv_dimension, self._trans),
        computation_shape.size)


def conv2d_backprop_input(input_shape,
                          conv_filter,
                          dy,
                          strides,
                          padding, name=None):
  return Conv2or3dBackpropInputOperation(2, False,
                                         input_shape,
                                         conv_filter,
                                         dy,
                                         strides,
                                         padding,
                                         name=name).outputs[0]


class Conv2or3dBackpropFilterOperation(Operation):
  """Like tf.nn.conv2d_backprop_filter."""

  def __init__(self, conv_dimension, is_transpose,
               conv_input, filter_shape, dy, strides, padding, name=None):
    assert conv_dimension in [2, 3]
    self._trans = "_trans" if is_transpose else ""
    default_name = "conv%dd%s_backprop_filter" % (conv_dimension, self._trans)
    super(Conv2or3dBackpropFilterOperation, self).__init__(
        [conv_input, dy], name=name or default_name)

    self._conv_dimension = conv_dimension
    self._is_transpose = is_transpose
    self._padding = padding
    self._strides = strides
    self._filter_shape = filter_shape
    self._outputs = [Tensor(self, filter_shape, dy.dtype)]
    self._num_nonbatch_dims = conv_dimension + 1

    # Rerun to take the new output into account.
    self._splittable_dims, self._unsplittable_dims = (
        self._initialize_all_dimensions_as_splittable())

  def lower(self, lowering):
    mesh_impl = lowering.mesh_impl(self)
    conv_input, dy = self.inputs
    filter_sizes = mesh_impl.slice_shape(self.outputs[0].shape)

    if self._conv_dimension == 2:
      backprop_fn = tf.nn.conv2d_backprop_filter
    else:
      backprop_fn = conv3d_backprop_filter_v2

    def tf_fn(tf_input, tf_dy):
      if self._is_transpose:
        y, x = tf_input, tf_dy
      else:
        x, y = tf_input, tf_dy
      return backprop_fn(
          _tf_flatten_batch_dims(x, self._num_nonbatch_dims),
          filter_sizes,
          _tf_flatten_batch_dims(y, self._num_nonbatch_dims),
          self._strides,
          self._padding)

    df = mesh_impl.slicewise(
        tf_fn, lowering.tensors[conv_input], lowering.tensors[dy])

    # reducing out batch dimensions - may need to allreduce
    reduced_mesh_axes = [
        mesh_impl.tensor_dimension_to_mesh_axis(d)
        for d in dy.shape.dims[:-self._num_nonbatch_dims]]
    reduced_mesh_axes = [a for a in reduced_mesh_axes if a is not None]

    if reduced_mesh_axes:
      def add_counter_fn():
        lowering.add_counter(
            "allreduce/%s/conv%dd%s_backprop_filter" % (
                reduced_mesh_axes, self._conv_dimension, self._trans),
            mesh_impl.laid_out_size(self.outputs[0].shape))
      df = LazyAllreduceSum(mesh_impl, df, reduced_mesh_axes, add_counter_fn)

    lowering.set_tensor_lowering(self.outputs[0], df)
    computation_shape = _shape_union([self.outputs[0].shape, dy.shape])
    lowering.add_counter("conv%dd%s/backprop_filter" % (self._conv_dimension,
                                                        self._trans),
                         mesh_impl.laid_out_size(computation_shape))
    lowering.add_counter(
        "conv%dd%s_unique/backprop_filter" % (self._conv_dimension,
                                              self._trans),
        computation_shape.size)


def conv2d_backprop_filter(conv_input,
                           filter_shape,
                           dy,
                           strides,
                           padding, name=None):
  return Conv2or3dBackpropFilterOperation(2, False,
                                          conv_input,
                                          filter_shape,
                                          dy,
                                          strides,
                                          padding,
                                          name=name).outputs[0]


class Conv3dOperation(Operation):
  """like tf.nn.conv3d.

  Currently we assume that the data format is always "NDHWC".
  # TODO(lehou): support more options such as dilation.
  Always dilation rate of 1
  padding: "SAME" or "VALID"
  """

  def __init__(self, conv_input, conv_filter, strides, padding, name=None):
    super(Conv3dOperation, self).__init__(
        [conv_input, conv_filter], name=name or "conv3d")
    self._padding = padding
    self._batch_dims = conv_input.shape.dims[:-4]
    self._in_d_dim, self._in_h_dim, self._in_w_dim, self._in_dim = (
        conv_input.shape.dims[-4:])
    self._fd_dim, self._fh_dim, self._fw_dim = conv_filter.shape.dims[:3]
    f_in_dim, self._out_dim = conv_filter.shape.dims[3:]
    if f_in_dim != self._in_dim:
      raise ValueError("Dimensions do not match input=%s filter=%s"
                       % (conv_input, conv_filter))
    out_d = self._in_d_dim.size
    out_h = self._in_h_dim.size
    out_w = self._in_w_dim.size
    if padding == "VALID":
      out_d -= (self._fd_dim.size - 1)
      out_h -= (self._fh_dim.size - 1)
      out_w -= (self._fw_dim.size - 1)

    self._strides = strides
    if strides is not None:
      out_d //= strides[1]
      out_h //= strides[2]
      out_w //= strides[3]
    self._out_d_dim = Dimension(self._in_d_dim.name, out_d)
    self._out_h_dim = Dimension(self._in_h_dim.name, out_h)
    self._out_w_dim = Dimension(self._in_w_dim.name, out_w)
    output_shape = Shape(
        self._batch_dims + [self._out_d_dim, self._out_h_dim,
                            self._out_w_dim, self._out_dim])
    self._outputs = [Tensor(self, output_shape, conv_input.dtype)]

    unsplittable_dims = [self._in_d_dim, self._in_h_dim, self._in_w_dim,
                         self._fd_dim, self._fh_dim, self._fw_dim]
    self._splittable_dims, self._unsplittable_dims = (
        self._initialize_splittable_and_unsplittable_dims(
            "splittable", [dim.name for dim in unsplittable_dims]))

  def gradient(self, grad_ys):
    dy = grad_ys[0]
    conv_input, conv_filter = self.inputs
    return [
        conv3d_backprop_input(self._inputs[0].shape,
                              conv_filter,
                              dy,
                              self._strides,
                              self._padding),
        conv3d_backprop_filter(conv_input,
                               self._inputs[1].shape,
                               dy,
                               self._strides,
                               self._padding)]

  def lower(self, lowering):
    mesh_impl = lowering.mesh_impl(self)
    conv_input, conv_filter = self.inputs
    if mesh_impl.tensor_dimension_to_mesh_axis(self._in_d_dim) is not None:
      raise ValueError("can't slice along dimension d")
    if mesh_impl.tensor_dimension_to_mesh_axis(self._in_h_dim) is not None:
      raise ValueError("can't slice along dimension h")
    if mesh_impl.tensor_dimension_to_mesh_axis(self._in_w_dim) is not None:
      raise ValueError("can't slice along dimension w")
    if mesh_impl.tensor_dimension_to_mesh_axis(self._fd_dim) is not None:
      raise ValueError("can't slice along dimension fd")
    if mesh_impl.tensor_dimension_to_mesh_axis(self._fh_dim) is not None:
      raise ValueError("can't slice along dimension fh")
    if mesh_impl.tensor_dimension_to_mesh_axis(self._fw_dim) is not None:
      raise ValueError("can't slice along dimension fw")
    def tf_fn(tf_input, tf_filter):
      output = tf.nn.conv3d(
          _tf_flatten_batch_dims(tf_input, 4),
          tf_filter, self._strides, self._padding)
      return _tf_restore_batch_dims(output, 4, tf_input)
    y = mesh_impl.slicewise(
        tf_fn, lowering.tensors[conv_input], lowering.tensors[conv_filter])
    # reducing out input channels - may need to allreduce
    in_mesh_axis = mesh_impl.tensor_dimension_to_mesh_axis(self._in_dim)
    if in_mesh_axis is not None:
      def add_counter_fn():
        lowering.add_counter(
            "allreduce/%s/conv3d_op" % [in_mesh_axis],
            mesh_impl.laid_out_size(self.outputs[0].shape))
      y = LazyAllreduceSum(mesh_impl, y, [in_mesh_axis], add_counter_fn)
    lowering.set_tensor_lowering(self.outputs[0], y)
    computation_shape = _shape_union([conv_filter.shape, self.outputs[0].shape])
    lowering.add_counter("conv3d/forward",
                         mesh_impl.laid_out_size(computation_shape))
    lowering.add_counter("conv3d_unique/forward", computation_shape.size)


def conv3d_backprop_input(input_shape,
                          conv_filter,
                          dy,
                          strides,
                          padding, name=None):
  return Conv2or3dBackpropInputOperation(3, False,
                                         input_shape,
                                         conv_filter,
                                         dy,
                                         strides,
                                         padding,
                                         name=name).outputs[0]


def conv3d_backprop_filter(conv_input,
                           filter_shape,
                           dy,
                           strides,
                           padding, name=None):
  return Conv2or3dBackpropFilterOperation(3, False,
                                          conv_input,
                                          filter_shape,
                                          dy,
                                          strides,
                                          padding,
                                          name=name).outputs[0]


class Conv2dTransposeOperation(Operation):
  """like tf.nn.conv2d_transpose.

  Currently we assume that the data format is always "NHWC".
  # TODO(lehou): support more options such as dilation.
  Always dilation rate of 1
  padding: "SAME" or "VALID"
  """

  def __init__(self, conv_input, conv_filter, strides, padding, name=None):
    super(Conv2dTransposeOperation, self).__init__(
        [conv_input, conv_filter], name=name or "conv2d_transpose")
    self._padding = padding
    self._batch_dims = conv_input.shape.dims[:-3]
    self._in_h_dim, self._in_w_dim, self._in_dim = conv_input.shape.dims[-3:]
    self._fh_dim, self._fw_dim = conv_filter.shape.dims[:2]

    # Filter shape is transposed.
    self._out_dim, f_in_dim = conv_filter.shape.dims[2:]
    if f_in_dim != self._in_dim:
      raise ValueError("Dimensions do not match input=%s filter=%s"
                       % (conv_input, conv_filter))

    # compute output shape.
    # now we assume the padding doesn't change the output shape.
    # TODO(lehou): work out the output shape in general cases.
    out_h = self._in_h_dim.size
    out_w = self._in_w_dim.size
    self._strides = strides
    if strides is not None:
      out_h *= strides[1]
      out_w *= strides[2]

    # name output shape.
    self._out_h_dim = Dimension(self._in_h_dim.name, out_h)
    self._out_w_dim = Dimension(self._in_w_dim.name, out_w)
    output_shape = Shape(self._batch_dims + [
        self._out_h_dim, self._out_w_dim, self._out_dim])
    self._outputs = [Tensor(self, output_shape, conv_input.dtype)]

    unsplittable_dims = [self._in_h_dim, self._in_w_dim,
                         self._fh_dim, self._fw_dim]
    self._splittable_dims, self._unsplittable_dims = (
        self._initialize_splittable_and_unsplittable_dims(
            "splittable", [dim.name for dim in unsplittable_dims]))

  def gradient(self, grad_ys):
    dy = grad_ys[0]
    conv_input, conv_filter = self.inputs
    return [
        conv2d_transpose_backprop_input(self._inputs[0].shape,
                                        conv_filter,
                                        dy,
                                        self._strides,
                                        self._padding),
        conv2d_transpose_backprop_filter(conv_input,
                                         self._inputs[1].shape,
                                         dy,
                                         self._strides,
                                         self._padding)]

  def lower(self, lowering):
    mesh_impl = lowering.mesh_impl(self)
    conv_input, conv_filter = self.inputs
    if mesh_impl.tensor_dimension_to_mesh_axis(self._in_h_dim) is not None:
      raise ValueError("can't slice along dimension h")
    if mesh_impl.tensor_dimension_to_mesh_axis(self._in_w_dim) is not None:
      raise ValueError("can't slice along dimension w")
    if mesh_impl.tensor_dimension_to_mesh_axis(self._fh_dim) is not None:
      raise ValueError("can't slice along dimension fh")
    if mesh_impl.tensor_dimension_to_mesh_axis(self._fw_dim) is not None:
      raise ValueError("can't slice along dimension fw")

    # run conv2d_transpose in each slice.
    def tf_fn(tf_input, tf_filter):
      """conv2d_transpose in tensorflow."""
      # Get the output shape.
      # Here, we compute flattened batch size from tf_input, since there can be
      # split along batch dimensions.
      flattened_batch_size = 1
      for dim in tf_input.shape[:-3]:
        flattened_batch_size *= dim
      flattened_output_shape = [
          flattened_batch_size, self._out_h_dim.size,
          self._out_w_dim.size, self._out_dim.size]

      output = tf.nn.conv2d_backprop_input(
          flattened_output_shape, tf_filter,
          _tf_flatten_batch_dims(tf_input, 3),
          self._strides, self._padding)
      return _tf_restore_batch_dims(output, 3, tf_input)

    y = mesh_impl.slicewise(
        tf_fn, lowering.tensors[conv_input], lowering.tensors[conv_filter])

    # reducing out input channels - may need to allreduce
    in_mesh_axis = mesh_impl.tensor_dimension_to_mesh_axis(self._in_dim)
    if in_mesh_axis is not None:
      def add_counter_fn():
        lowering.add_counter(
            "allreduce/%s/conv2d_transpose_op" % [in_mesh_axis],
            mesh_impl.laid_out_size(self.outputs[0].shape))
      y = LazyAllreduceSum(mesh_impl, y, [in_mesh_axis], add_counter_fn)
    lowering.set_tensor_lowering(self.outputs[0], y)
    computation_shape = _shape_union([conv_filter.shape, self.outputs[0].shape])
    lowering.add_counter("conv2d_transpose/forward",
                         mesh_impl.laid_out_size(computation_shape))
    lowering.add_counter("conv2d_transpose_unique/forward",
                         computation_shape.size)


def conv2d_transpose_backprop_input(input_shape,
                                    conv_filter,
                                    dy,
                                    strides,
                                    padding, name=None):
  return Conv2or3dBackpropInputOperation(2, True,
                                         input_shape,
                                         conv_filter,
                                         dy,
                                         strides,
                                         padding,
                                         name=name).outputs[0]


def conv2d_transpose_backprop_filter(conv_input,
                                     filter_shape,
                                     dy,
                                     strides,
                                     padding, name=None):
  return Conv2or3dBackpropFilterOperation(2, True,
                                          conv_input,
                                          filter_shape,
                                          dy,
                                          strides,
                                          padding,
                                          name=name).outputs[0]


class Conv3dTransposeOperation(Operation):
  """like tf.nn.conv3d_transpose.

  Currently we assume that the data format is always "NDHWC".
  # TODO(lehou): support more options such as dilation.
  Always dilation rate of 1
  padding: "SAME" or "VALID"
  """

  def __init__(self, conv_input, conv_filter, strides, padding, name=None):
    super(Conv3dTransposeOperation, self).__init__(
        [conv_input, conv_filter], name=name or "conv3d_transpose")
    self._padding = padding
    self._batch_dims = conv_input.shape.dims[:-4]
    self._in_d_dim, self._in_h_dim, self._in_w_dim, self._in_dim = (
        conv_input.shape.dims[-4:])
    self._fd_dim, self._fh_dim, self._fw_dim = conv_filter.shape.dims[:3]

    # Filter shape is transposed.
    self._out_dim, f_in_dim = conv_filter.shape.dims[3:]
    if f_in_dim != self._in_dim:
      raise ValueError("Dimensions do not match input=%s filter=%s"
                       % (conv_input, conv_filter))

    # compute output shape.
    # now we assume the padding doesn't change the output shape.
    # TODO(lehou): work out the output shape in general cases.
    out_d = self._in_d_dim.size
    out_h = self._in_h_dim.size
    out_w = self._in_w_dim.size
    self._strides = strides
    if strides is not None:
      out_d *= strides[1]
      out_h *= strides[2]
      out_w *= strides[3]

    # name output shape.
    self._out_d_dim = Dimension(self._in_d_dim.name, out_d)
    self._out_h_dim = Dimension(self._in_h_dim.name, out_h)
    self._out_w_dim = Dimension(self._in_w_dim.name, out_w)
    output_shape = Shape(self._batch_dims + [self._out_d_dim, self._out_h_dim,
                                             self._out_w_dim, self._out_dim])
    self._outputs = [Tensor(self, output_shape, conv_input.dtype)]

    unsplittable_dims = [self._in_d_dim, self._in_h_dim, self._in_w_dim,
                         self._fd_dim, self._fh_dim, self._fw_dim]
    self._splittable_dims, self._unsplittable_dims = (
        self._initialize_splittable_and_unsplittable_dims(
            "splittable", [dim.name for dim in unsplittable_dims]))

  def gradient(self, grad_ys):
    dy = grad_ys[0]
    conv_input, conv_filter = self.inputs
    return [
        conv3d_transpose_backprop_input(self._inputs[0].shape,
                                        conv_filter,
                                        dy,
                                        self._strides,
                                        self._padding),
        conv3d_transpose_backprop_filter(conv_input,
                                         self._inputs[1].shape,
                                         dy,
                                         self._strides,
                                         self._padding)]

  def lower(self, lowering):
    mesh_impl = lowering.mesh_impl(self)
    conv_input, conv_filter = self.inputs
    if mesh_impl.tensor_dimension_to_mesh_axis(self._in_d_dim) is not None:
      raise ValueError("can't slice along dimension d")
    if mesh_impl.tensor_dimension_to_mesh_axis(self._in_h_dim) is not None:
      raise ValueError("can't slice along dimension h")
    if mesh_impl.tensor_dimension_to_mesh_axis(self._in_w_dim) is not None:
      raise ValueError("can't slice along dimension w")
    if mesh_impl.tensor_dimension_to_mesh_axis(self._fd_dim) is not None:
      raise ValueError("can't slice along dimension fd")
    if mesh_impl.tensor_dimension_to_mesh_axis(self._fh_dim) is not None:
      raise ValueError("can't slice along dimension fh")
    if mesh_impl.tensor_dimension_to_mesh_axis(self._fw_dim) is not None:
      raise ValueError("can't slice along dimension fw")

    # run conv3d_transpose in each slice.
    def tf_fn(tf_input, tf_filter):
      """conv3d_transpose in tensorflow."""
      # Get the output shape.
      # Here, we compute flattened batch size from tf_input, since there can be
      # split along batch dimensions.
      flattened_batch_size = 1
      for dim in tf_input.shape[:-4]:
        flattened_batch_size *= dim
      flattened_output_shape = [flattened_batch_size,
                                self._out_d_dim.size, self._out_h_dim.size,
                                self._out_w_dim.size, self._out_dim.size]

      output = conv3d_backprop_input_v2(
          flattened_output_shape, tf_filter,
          _tf_flatten_batch_dims(tf_input, 4),
          self._strides, self._padding)
      return _tf_restore_batch_dims(output, 4, tf_input)

    y = mesh_impl.slicewise(
        tf_fn, lowering.tensors[conv_input], lowering.tensors[conv_filter])

    # reducing out input channels - may need to allreduce
    in_mesh_axis = mesh_impl.tensor_dimension_to_mesh_axis(self._in_dim)
    if in_mesh_axis is not None:
      def add_counter_fn():
        lowering.add_counter(
            "allreduce/%s/conv3d_transpose_op" % [in_mesh_axis],
            mesh_impl.laid_out_size(self.outputs[0].shape))
      y = LazyAllreduceSum(mesh_impl, y, [in_mesh_axis], add_counter_fn)
    lowering.set_tensor_lowering(self.outputs[0], y)
    computation_shape = _shape_union([conv_filter.shape, self.outputs[0].shape])
    lowering.add_counter("conv3d_transpose/forward",
                         mesh_impl.laid_out_size(computation_shape))
    lowering.add_counter("conv3d_transpose_unique/forward",
                         computation_shape.size)


def conv3d_transpose_backprop_input(input_shape,
                                    conv_filter,
                                    dy,
                                    strides,
                                    padding, name=None):
  return Conv2or3dBackpropInputOperation(3, True,
                                         input_shape,
                                         conv_filter,
                                         dy,
                                         strides,
                                         padding,
                                         name=name).outputs[0]


def conv3d_transpose_backprop_filter(conv_input,
                                     filter_shape,
                                     dy,
                                     strides,
                                     padding, name=None):
  return Conv2or3dBackpropFilterOperation(3, True,
                                          conv_input,
                                          filter_shape,
                                          dy,
                                          strides,
                                          padding,
                                          name=name).outputs[0]


class ShiftOperation(Operation):
  """Shift by a static offset in one dimension."""

  def __init__(self, x, offset, dim, wrap, name=None):
    """Create a shift operation.

    Shift x right by +offset in dimension dim.
    If offset is negative, shift left.
    If wrap is true then wrap-around.  Else, pad with zeros.

    Args:
      x: a Tensor
      offset: an integer
      dim: a Dimension of x
      wrap: a boolean - whether to wrap or pad.
      name: an optional string
    """
    super(ShiftOperation, self).__init__([x], name=name or "shift")
    self._dim = dim
    self._axis = x.shape.dims.index(dim)
    self._offset = offset
    self._wrap = wrap
    self._outputs = [Tensor(self, x.shape, x.dtype)]

  def gradient(self, grad_ys):
    return [shift(grad_ys[0], -self._offset, self._dim, self._wrap)]

  def lower(self, lowering):
    mesh_impl = lowering.mesh_impl(self)
    mesh_axis = mesh_impl.tensor_dimension_to_mesh_axis(self._dim)
    inputs = self._inputs[0]
    ndims = self._inputs[0].shape.ndims
    axis = self._axis
    dim = self._dim
    lowered_x = lowering.tensors[inputs]
    if not self._wrap and abs(self._offset) >= dim.size:
      lowering.set_tensor_lowering(
          self.outputs[0],
          mesh_impl.slicewise(tf.zeros_like, lowered_x))
      return
    def my_slice(x, start, size):
      assert size >= 0
      begin = [0] * axis + [start] + [0] * (ndims - axis - 1)
      size = [-1] * axis + [size] + [-1] * (ndims - axis - 1)
      return tf.slice(x, begin, size)
    if mesh_axis is None:
      def slicewise_fn(x):
        """Slicewise function."""
        def my_pad(s, begin_pad, end_pad):
          paddings = ([[0, 0]] * axis + [[begin_pad, end_pad]]
                      + [[0, 0]] * (ndims - axis - 1))
          return tf.pad(s, paddings)
        if self._wrap:
          offset = self._offset % dim.size
          return tf.concat([my_slice(x, dim.size - offset, offset),
                            my_slice(x, 0, dim.size - offset)], axis=axis)
        elif self._offset > 0:
          return my_pad(
              my_slice(x, 0, dim.size - self._offset), self._offset, 0)
        else:
          neg_offset = -self._offset
          return my_pad(
              my_slice(x, neg_offset, dim.size - neg_offset), 0, neg_offset)
      lowered_y = mesh_impl.slicewise(slicewise_fn, lowered_x)
    else:
      mesh_dim_size = mesh_impl.shape.dims[mesh_axis].size
      tensor_dim_size = self._dim.size
      block_size = tensor_dim_size // mesh_dim_size
      odiv = self._offset // block_size
      omod = self._offset % block_size
      laid_out_size = mesh_impl.laid_out_size(inputs.shape)
      if omod == 0:
        # shift by an integral number of processors.
        lowered_y = mesh_impl.shift_by_n_processors(
            lowered_x, mesh_axis, odiv, self._wrap)
        lowering.add_counter("shift[%d]" % odiv, laid_out_size)
      else:
        # shift by odiv processors + omod positions
        sliced = mesh_impl.slicewise(
            lambda x: my_slice(x, 0, block_size - omod), lowered_x)
        second_part = mesh_impl.shift_by_n_processors(
            sliced, mesh_axis, odiv, self._wrap)
        lowering.add_counter(
            "shift[%d]" % odiv,
            laid_out_size * (block_size - omod) // block_size)
        sliced = mesh_impl.slicewise(
            lambda x: my_slice(x, block_size - omod, omod), lowered_x)
        first_part = mesh_impl.shift_by_n_processors(
            sliced, mesh_axis, odiv + 1, self._wrap)
        lowered_y = mesh_impl.slicewise(
            lambda a, b: tf.concat([a, b], axis), first_part, second_part)
        lowering.add_counter(
            "shift[%d]" % (odiv + 1), laid_out_size * omod // block_size)
    lowering.set_tensor_lowering(self.outputs[0], lowered_y)


def shift(x, offset, dim, wrap, name=None):
  """Shift operation.

  Shift x right by +offset in dimension dim.

  Args:
    x: a Tensor
    offset: an integer. If negative, shift left instead of right.
    dim: a Dimension of x
    wrap: a boolean - whether to wrap (True) or pad with zeros (False).
    name: an optional string

  Returns:
    a Tensor with the same shape and dtype as x
  """
  return ShiftOperation(x, offset, dim, wrap, name=name).outputs[0]


def dynamic_shift(x, offset, dim, wrap):
  """Shift with dynamic offset.

  Shift x right by +offset in dimension dim.

  Args:
    x: a Tensor
    offset: an Tensor whose shape is a subset of x.shape.dims - [dim]
    dim: a Dimension of x
    wrap: a boolean - whether to wrap (True) or pad with zeros (False).

  Returns:
    a Tensor with the same shape and dtype as x
  """
  if dim not in x.shape.dims:
    raise ValueError("dim must be a dimension of x")
  if dim in offset.shape.dims:
    raise ValueError("dim may not appear in offset")
  for d in offset.shape.dims:
    if d not in x.shape.dims:
      raise ValueError("offset.shape %s must be a subset of x.shape %s"
                       % (offset.shape, x.shape))
  tmp_dim = Dimension("dynamic_shift_tmp", dim.size)
  x_reshaped = replace_dimensions(x, dim, tmp_dim)
  dim_range = mtf_range(x.mesh, dim, dtype=tf.int32)
  tmp_dim_range = mtf_range(x.mesh, tmp_dim, dtype=tf.int32)
  tmp_dim_range_offset = tmp_dim_range + offset
  if wrap:
    tmp_dim_range_offset = mod(tmp_dim_range_offset, dim.size)
  perm = cast(equal(dim_range, tmp_dim_range_offset), x.dtype)
  return einsum([x_reshaped, perm], output_shape=x.shape)


class SliceOperation(Operation):
  """tf.slice.

  We support the slice operation along one axis. Similar to tf.slice, specify
  the begin and size values for the slice_dim.
  """

  def __init__(self, x, begin, size, slice_dim_name, name=None):
    super(SliceOperation, self).__init__([x], name=name or "slice")
    dim_names = x.shape.dimension_names
    self._axis = axis = dim_names.index(slice_dim_name)
    self._begin = begin
    self._slice_dim = Dimension(slice_dim_name, size)
    input_shape = self._inputs[0].shape
    output_shape = Shape(
        input_shape.dims[:axis] + [self._slice_dim] + input_shape.dims[axis+1:])
    self._outputs = [Tensor(self, output_shape, x.dtype)]
    self._splittable_dims, self._unsplittable_dims = (
        self._initialize_splittable_and_unsplittable_dims(
            "splittable", [slice_dim_name]))

  def gradient(self, grad_ys):
    actual_size = self._inputs[0].shape.dims[self._axis].size
    return [
        pad(grad_ys[0],
            [self._begin, actual_size - self._slice_dim.size - self._begin],
            self._slice_dim.name)]

  def lower(self, lowering):
    mesh_impl = lowering.mesh_impl(self)
    if mesh_impl.tensor_dimension_to_mesh_axis(self._slice_dim) is not None:
      raise ValueError("can't slice along split axis")
    inputs = self._inputs[0]
    ndims = self._inputs[0].shape.ndims
    axis = self._axis
    begin = [0] * axis + [self._begin] + [0] * (ndims - axis - 1)
    size = [-1] * axis + [self._slice_dim.size] + [-1] * (ndims - axis - 1)

    def slicewise_fn(x, begin, size):
      return tf.slice(x, begin, size, name="slice")
    y = mesh_impl.slicewise(
        slicewise_fn, lowering.tensors[inputs], begin, size)
    lowering.set_tensor_lowering(self.outputs[0], y)


class PadOperation(Operation):
  """tf.pad.

  Similar to tf.pad but we only pad along one axis given by pad_dim_name
  with values specified by paddings. paddings is a list of two
  values, giving the padding value before and after pad_dim.
  """

  def __init__(self, x, paddings, pad_dim_name, name=None):
    super(PadOperation, self).__init__([x], name=name or "pad")
    assert len(paddings) == 2
    input_shape = self._inputs[0].shape
    dim_names = [dim.name for dim in x.shape.dims]
    if pad_dim_name not in dim_names:
      raise ValueError("Padding dim name %s not found in input." % pad_dim_name)
    self._paddings = paddings
    self._axis = axis = dim_names.index(pad_dim_name)
    output_size = input_shape.dims[axis].size + sum(paddings)
    self._output_dim = Dimension(pad_dim_name, output_size)
    output_shape = Shape(
        input_shape.dims[:axis] +
        [self._output_dim] + input_shape.dims[axis+1:])
    self._outputs = [Tensor(self, output_shape, x.dtype)]
    self._splittable_dims, self._unsplittable_dims = (
        self._initialize_splittable_and_unsplittable_dims(
            "splittable", [pad_dim_name]))

  def gradient(self, grad_ys):
    slice_dim_name = self._output_dim.name
    slice_size = self._inputs[0].shape.dims[self._axis].size
    return [mtf_slice(grad_ys[0], self._paddings[0],
                      slice_size, slice_dim_name)]

  def lower(self, lowering):
    mesh_impl = lowering.mesh_impl(self)
    if mesh_impl.tensor_dimension_to_mesh_axis(self._output_dim) is not None:
      raise ValueError("can't pad along split axis")
    inputs = self._inputs[0]
    ndims = self._inputs[0].shape.ndims
    axis = self._axis
    paddings = [[0, 0]] * axis + [self._paddings] + [[0, 0]]* (ndims - axis - 1)

    def slicewise_fn(x, paddings):
      return tf.pad(x, paddings, name="pad")
    y = mesh_impl.slicewise(
        slicewise_fn, lowering.tensors[inputs], paddings)
    lowering.set_tensor_lowering(self.outputs[0], y)


class OneHotOperation(Operation):
  """Like tf.one_hot.
  """

  def __init__(self, indices, output_dim, on_value, off_value, dtype,
               name=None):
    super(OneHotOperation, self).__init__([indices], name=name or "one_hot")
    if not indices.dtype.is_integer:
      raise ValueError("indices requires an integer dtype got %s" % indices)
    self._output_dim = output_dim
    self._on_value = on_value
    self._off_value = off_value
    self._dtype = dtype
    output_shape = Shape(indices.shape.dims + [output_dim])
    self._outputs = [Tensor(self, output_shape, dtype)]

    # Rerun to take the new output into account.
    self._splittable_dims, self._unsplittable_dims = (
        self._initialize_all_dimensions_as_splittable())

  def lower(self, lowering):
    mesh_impl = lowering.mesh_impl(self)
    indices = self.inputs[0]
    output_shape = self.outputs[0].shape
    output_slice_shape = mesh_impl.slice_shape(output_shape)
    mesh_axis = mesh_impl.tensor_dimension_to_mesh_axis(self._output_dim)
    depth = output_slice_shape[-1]
    if mesh_axis is None:
      offset = 0
    else:
      offset = mesh_impl.slicewise(
          tf.multiply, mesh_impl.laid_out_pcoord(mesh_axis), depth)

    def slicewise_fn(indices_slice, offset):
      return tf.one_hot(indices_slice - offset,
                        depth,
                        on_value=tf.cast(self._on_value, self._dtype),
                        off_value=tf.cast(self._off_value, self._dtype),
                        dtype=self._dtype)
    y = mesh_impl.slicewise(
        slicewise_fn, lowering.tensors[indices], offset)
    lowering.set_tensor_lowering(self.outputs[0], y)


class ImportOperation(Operation):
  """Import a tf.Tensor onto a mesh."""

  def __init__(self, mesh, tf_tensor, shape, name=None):
    super(ImportOperation, self).__init__([], mesh=mesh, name=name or "import")
    tf_tensor = tf.convert_to_tensor(tf_tensor)
    if not tf_tensor.shape.is_compatible_with(shape.to_integer_list):
      raise ValueError("Incompatible Shape - trying to import %s with shape %s"
                       % (tf_tensor, shape))
    self._outputs = [Tensor(self, shape, tf_tensor.dtype)]
    self._tf_tensor = tf_tensor

    # Rerun to take the new output into account.
    self._splittable_dims, self._unsplittable_dims = (
        self._initialize_all_dimensions_as_splittable())

  def lower(self, lowering):
    mesh_impl = lowering.mesh_impl(self)
    lowering.set_tensor_lowering(
        self.outputs[0],
        mesh_impl.import_tf_tensor(self.outputs[0], self._tf_tensor))


class ImportLaidOutTensorOperation(Operation):
  """Import LaidOutTensor."""

  def __init__(self, mesh, laid_out_tensor, shape, name=None):
    super(ImportLaidOutTensorOperation, self).__init__([],
                                                       mesh=mesh,
                                                       name=name or "import")
    dtype = laid_out_tensor.tensor_list[0].dtype
    self._outputs = [Tensor(self, shape, dtype)]
    self._laid_out_tensor = laid_out_tensor

    # For this operation, it doesn't make sense to talk about the splittability
    # of dimensions, because laid_out_tensor depends on a particular layout.
    self._splittable_dims, self._unsplittable_dims = (
        self._initialize_splittable_and_unsplittable_dims("unsplittable"))

  def lower(self, lowering):
    lowering.set_tensor_lowering(self.outputs[0], self._laid_out_tensor)


def anonymous_shape(shape):
  shape = convert_to_shape(shape)
  return Shape([Dimension("_anonymous_%i" % i, d.size)
                for i, d in enumerate(shape)])


def anonymize(x):
  return reshape(x, anonymous_shape(x.shape))


def import_tf_tensor(mesh, tf_tensor, shape=None, name=None):
  tf_tensor = tf.convert_to_tensor(tf_tensor)
  if shape is None:
    shape = Shape([])
    assert not tf_tensor.shape.as_list()
  return ImportOperation(
      mesh, tf_tensor, convert_to_shape(shape), name=name).outputs[0]


def import_laid_out_tensor(mesh, laid_out_tensor, shape, name=None):
  """Import a laid_out_tensor.

  For expert users.
  The input must be laid out appropriately given the eventual MeshImpl,
  and layout.

  Args:
    mesh: a Mesh
    laid_out_tensor: a LaidOutTensor
    shape: a mtf.Shape
    name: an optional string

  Returns:
   a mtf.Tensor
  """
  return ImportLaidOutTensorOperation(
      mesh, laid_out_tensor, convert_to_shape(shape), name=name).outputs[0]


def import_fully_replicated(mesh, tf_tensor, shape, name=None):
  return reshape(import_tf_tensor(
      mesh, tf_tensor, anonymous_shape(shape), name), shape)


class LazyLaidOutTensor(object):
  """Computes a function later to create a LaidOutTensor.

  The given to_laid_out_tensor_fn() is called every time
  the to_laid_out_tensor() method is called.  Really, we should not need this
  class, since XLA rematerialization should do it all for us.
  """

  def __init__(self, to_laid_out_tensor_fn, slice_shape):
    self._to_laid_out_tensor_fn = to_laid_out_tensor_fn
    self._slice_shape = slice_shape

  def to_laid_out_tensor(self):
    return self._to_laid_out_tensor_fn()

  @property
  def slice_shape(self):
    return self._slice_shape


class VariableDType(object):
  """Class containing datatype information for a variable.

  A variable has three datatypes.

  master_dtype:
    the datatype used for storing the variable to checkpoints

  slice_dtype:
    the datatype used for maintaining and updating the value during training

  activation_dtype:
    the datatype used for computation.  Calls to get_variable return a Tensor
    with this datatype.

  If slice_dtype=tf.bfloat16 during training, then repeated roundoff errors
  interfere with model quality - use tf.float32 instead.  Otherwise, tf.bfloat16
  can help reduce memory usage and checkpoint size.  It is necessary to keep
  master_dtype the same between training/inference/evaluation in order to read
  and write checkpoints.

  We will later extend this functionality to allow for custom quantization code.
  """

  def __init__(self,
               master_dtype=tf.float32,
               slice_dtype=None,
               activation_dtype=None):
    self._master_dtype = master_dtype
    self._slice_dtype = slice_dtype or master_dtype
    self._activation_dtype = activation_dtype or master_dtype

  @property
  def master_dtype(self):
    return self._master_dtype

  @property
  def slice_dtype(self):
    return self._slice_dtype

  @property
  def activation_dtype(self):
    return self._activation_dtype


class Variable(Operation):
  """Variable."""

  def __init__(
      self, mesh, name, shape, dtype, initializer, trainable, **kwargs):
    super(Variable, self).__init__([], mesh, name="name_will_be_set_later")
    if not isinstance(dtype, VariableDType):
      raise ValueError("dtype must be a VariableDType got %s" % dtype)
    self._dtype = dtype
    self._trainable = trainable
    if not isinstance(self, StackedVariable):
      with tf.device(mesh.variable_placer_fn), utils.outside_all_rewrites():
        self._master = tf.get_variable(
            name,
            shape.to_integer_list,
            dtype=self.master_dtype,
            initializer=initializer,
            trainable=trainable,
            **kwargs)
      self._name = self._master.name[:self._master.name.find(":")]
    self._outputs = [Tensor(self, shape, dtype.activation_dtype)]

    # Rerun to take the new output into account.
    self._splittable_dims, self._unsplittable_dims = (
        self._initialize_all_dimensions_as_splittable())

    self.graph.all_variables.append(self)
    if trainable:
      self.graph.trainable_variables.append(self)

  def __repr__(self):
    return "Variable(%s)" % self.value

  def lower(self, lowering):
    mesh_impl = lowering.mesh_impl(self)
    with utils.outside_all_rewrites():
      sv = mesh_impl.LaidOutVariable(self, mesh_impl)
    lowering.variables[self] = sv
    lowering.set_tensor_lowering(
        self.outputs[0],
        mesh_impl.slicewise(
            tf.cast, sv.laid_out_tensor, self.activation_dtype))
    if self._trainable:
      lowering.add_counter("variables/trainable", self.outputs[0].size)
    else:
      lowering.add_counter("variables/untrainable", self.outputs[0].size)

  @property
  def value(self):
    return self.outputs[0]

  @property
  def shape(self):
    return self.value.shape

  @property
  def size(self):
    return self.shape.size

  @property
  def dtype(self):
    return self._dtype

  @property
  def master_dtype(self):
    return self._dtype.master_dtype

  @property
  def slice_dtype(self):
    return self._dtype.slice_dtype

  @property
  def activation_dtype(self):
    return self._dtype.activation_dtype

  @property
  def trainable(self):
    return self._trainable

  @property
  def master_device(self):
    return self._master.device

  def get_master(self):
    return self._master

  def assign_to_master(self, val):
    return tf.assign(self._master, val)


class StackedVariable(Variable):
  """A Variable which combines many variables into one.

  This is a performance optimization to reduce the time associated with large
  numbers of slice variables.  See Graph.rewrite_stack_variables() for usage.
  """

  def __init__(self, vs):
    """Create a StackedVariable.

    Args:
      vs: a list of Variables
    """
    shape = Shape([Dimension("stacked", len(vs))] + vs[0].shape.dims)
    name = "stacked/" + vs[0].name
    # TODO(noam): verify that vs are the same shape, etc.
    super(StackedVariable, self).__init__(
        vs[0].mesh, name, shape, vs[0].dtype, None, vs[0].trainable)
    self._name = name
    self._masters = [v.get_master() for v in vs]
    self._original_names = [v.name for v in vs]

    # Rerun to take the new output into account.
    self._splittable_dims, self._unsplittable_dims = (
        self._initialize_all_dimensions_as_splittable())

  @property
  def original_names(self):
    return self._original_names

  @property
  def master_device(self):
    return self._masters[0].device

  def get_master(self):
    with tf.device(self.master_device):
      return tf.stack(self._masters)

  def assign_to_master(self, val):
    return tf.group([
        tf.assign(var_slice, val_slice) for var_slice, val_slice
        in zip(self._masters, tf.unstack(val))])


class ReadVariable(Operation):
  """Read a variable."""

  def __init__(self, var, name=None):
    super(ReadVariable, self).__init__(
        var.outputs, name=name or "read_variable")
    self._var = var
    self._outputs = [Tensor(self, var.shape, var.activation_dtype)]

  def gradient(self, grad_ys):
    return grad_ys

  def lower(self, lowering):
    mesh_impl = lowering.mesh_impl(self)
    sv = lowering.variables[self._var]
    lowering.set_tensor_lowering(
        self.outputs[0], mesh_impl.slicewise(
            tf.cast, sv.laid_out_tensor, self._var.activation_dtype))


def get_variable(mesh, name, shape, dtype=tf.float32,
                 master_dtype=None, slice_dtype=None, activation_dtype=None,
                 initializer=None, trainable=True,
                 **kwargs):
  """Create a new variable or retrieve an already-created one.

  Args:
    mesh: a Mesh
    name: a string (uses the existing tf.variable_scope())
    shape: a Shape
    dtype: a VariableDType or a tf.DType
    master_dtype: an optional tf.DType (deprecated - use dtype arg)
    slice_dtype: an optional tf.DType (deprecated - use dtype arg)
    activation_dtype: an optional tf.DType (deprecated - use dtype arg)
    initializer: an optional tf initializer function
    trainable: a boolean
    **kwargs: additional keyword arguments to tf.get_variable

  Returns:
    a Tensor with the given shape and dtype equal to dtype.activation_dtype
  """
  if dtype is None:
    dtype = VariableDType(master_dtype, slice_dtype, activation_dtype)
  elif isinstance(dtype, tf.DType):
    dtype = VariableDType(
        master_dtype or dtype, slice_dtype or dtype, activation_dtype or dtype)
  elif not isinstance(dtype, VariableDType):
    raise ValueError("dtype should be a tf.dtype or a mtf.VariableDType")
  scope_name = tf.get_variable_scope().name
  if scope_name:
    full_name = scope_name + "/" + name
  else:
    full_name = name
  if initializer is None:
    tf.logging.warning(
        "Using default tf glorot_uniform_initializer for variable %s "
        " The initialzer will guess the input and output dimensions "
        " based on dimension order." % full_name)
  if full_name in mesh.graph.name_to_variable:
    var = mesh.graph.name_to_variable[full_name]
  else:
    var = Variable(
        mesh, name, convert_to_shape(shape), dtype, initializer, trainable,
        **kwargs)
    if var.name != full_name:
      raise ValueError(
          "Expected var.name == full_name.  %s vs %s" % (var.name, full_name))
    mesh.graph.name_to_variable[full_name] = var
  return var.outputs[0]


def read_variable(var):
  return ReadVariable(var).outputs[0]


def assign_slice(variable, slice_var, val):
  return tf.assign(
      slice_var,
      tf.cast(val, variable.slice_dtype))


def assign_add_slice(variable, slice_var, val):
  val = tf.cast(val, variable.slice_dtype)
  return tf.assign(slice_var, slice_var + val)


def assign_sub_slice(variable, slice_var, val):
  val = tf.cast(val, variable.slice_dtype)
  return tf.assign(slice_var, slice_var - val)


class Assign(Operation):
  """Assign to one or more variables."""

  def __init__(self, variables, new_values, assign_fn=assign_slice, name=None):
    super(Assign, self).__init__(
        new_values, variables[0].mesh, name=name or "assign")
    self._variables = variables
    self._assign_fn = assign_fn
    self._outputs = []

  def lower(self, lowering):
    ops = []
    for var, val in zip(self._variables, self.inputs):
      ops.append(lowering.variables[var].assign_to_slices(
          self._assign_fn,
          lowering.tensors[val].to_laid_out_tensor().all_slices))
    lowering.operations[self] = tf.group(ops)

  @property
  def assign_fn(self):
    return self._assign_fn

  @property
  def variables(self):
    return self._variables


def assign(var, new_val, assign_fn=assign_slice, name=None):
  """Assign a new value to a variable.

  Args:
    var: either a Variable operation or its output Tensor,
      or the output of a chain of unary operations starting with a Variable.
    new_val: a Tensor
    assign_fn: a function from
        (mtf.Variable, tf.Variable, tf.Tensor) -> tf.Operation
    name: a string for the Assign op.
  Returns:
    an Operation
  Raises:
    ValueError: if var is not a Variable and var.operation is not a Variable
  """
  # find the original Variable operation.
  if isinstance(var, Tensor):
    var = var.operation
  while not isinstance(var, Variable) and len(var.inputs) == 1:
    var = var.inputs[0].operation
  if not isinstance(var, Variable):
    raise ValueError("var must be a mtf.Variable or its output Tensor.")
  return Assign([var], [new_val], assign_fn=assign_fn, name=name)


def assign_add(var, new_val):
  return assign(var, new_val, assign_fn=assign_add_slice)


def assign_sub(var, new_val):
  return assign(var, new_val, assign_fn=assign_sub_slice)


class Depend(Operation):
  """Control dependency."""

  def __init__(self, x, dependencies, name=None):
    super(Depend, self).__init__([x], x.mesh, name=name or "depend")
    for d in dependencies:
      if not isinstance(d, Operation) and not isinstance(d, Tensor):
        raise ValueError("dependencies must be mtf.Operations or mtf.Tensor."
                         "got %s" % d)
    self._dependencies = dependencies
    self._outputs = [Tensor(self, x.shape, x.dtype)]

  def lower(self, lowering):
    mesh_impl = lowering.mesh_impl(self)
    if not mesh_impl.supports_control_dependencies:
      raise ValueError("Mesh does not suppport control dependencies.")

    control_inputs = []
    for d in self._dependencies:
      if isinstance(d, Operation):
        control_inputs.append(lowering.operations[d])
      else:
        control_inputs.append(lowering.tensors[d].tensor_list)

    with tf.control_dependencies(tf.nest.flatten(control_inputs)):
      lowering.set_tensor_lowering(
          self.outputs[0],
          mesh_impl.slicewise(tf.identity,
                              lowering.tensors[self.inputs[0]]))

  def gradient(self, grad_ys):
    return grad_ys


def depend(x, dependencies):
  """Identity of Tensor x that depends on operation dependencies.

  Args:
    x: a Tensor
    dependencies: a list of Operations or Tensors
  Returns:
    an tensor
  """
  return Depend(x, dependencies).outputs[0]


class Constant(Operation):
  """A tensor where every element is the same constant value."""

  def __init__(self, mesh, value, shape, dtype, name=None):
    super(Constant, self).__init__([], mesh, name=name or "constant")
    self._outputs = [Tensor(self, shape, dtype)]
    self._value = value
    # Rerun to take the new output into account.
    self._splittable_dims, self._unsplittable_dims = (
        self._initialize_all_dimensions_as_splittable())

  def lower(self, lowering):
    mesh_impl = lowering.mesh_impl(self)
    slice_shape = mesh_impl.slice_shape(self.outputs[0].shape)
    def tf_fn():
      return tf.constant(value=self._value,
                         dtype=self.outputs[0].dtype,
                         shape=slice_shape)
    lowering.set_tensor_lowering(self.outputs[0], mesh_impl.slicewise(tf_fn))


def constant(mesh, value, shape=None, dtype=tf.float32):
  shape = convert_to_shape(shape)
  return Constant(mesh, value,
                  shape if shape is not None else Shape([]),
                  dtype).outputs[0]


def zeros(mesh, shape, dtype=tf.float32):
  return constant(mesh, 0, shape=convert_to_shape(shape), dtype=dtype)


def zeros_like(t):
  return zeros(t.mesh, t.shape, dtype=t.dtype)


def ones(mesh, shape, dtype=tf.float32):
  return constant(mesh, 1, shape=convert_to_shape(shape), dtype=dtype)


def ones_like(t):
  return ones(t.mesh, t.shape, dtype=t.dtype)


class StopGradient(Operation):
  """Similar to tf.stop_gradient."""

  def __init__(self, x, name=None):
    super(StopGradient, self).__init__(
        [x], x.mesh, name=name or "stop_gradient")
    self._outputs = [Tensor(self, x.shape, x.dtype)]

  def lower(self, lowering):
    lowering.set_tensor_lowering(self.outputs[0],
                                 lowering.tensors[self.inputs[0]])

  @property
  def has_gradient(self):
    return False


def stop_gradient(x):
  return StopGradient(x).outputs[0]


class ScalarSummaryOperation(Operation):
  """Similar to tf.Print."""

  def __init__(self, name, x):
    super(ScalarSummaryOperation, self).__init__(
        [x], x.mesh, name=name)
    if x.shape.dims:
      raise ValueError("ScalarSummaryOperation takes a scalar")
    self._outputs = [Tensor(self, x.shape, x.dtype)]

  def lower(self, lowering):
    lowered_input = lowering.tensors[self.inputs[0]].to_laid_out_tensor()
    tf.add_to_collection(utils.SCALAR_SUMMARIES_COLLECTION_KEY,
                         (self.name, lowered_input.tensor_list[0]))
    lowering.set_tensor_lowering(
        self.outputs[0], lowered_input)

  def gradient(self, grad_ys):
    return grad_ys


def scalar_summary(name, x):
  """Call tf.summary.scalar.

  Caveat - summaries do not generally work on TPU - they need to be rewritten
  into a host call.
  TODO(noam): provide a pointer to code for this.

  Args:
    name: a string
    x: a 0-dimensional Tensor
  Returns:
    a Tensor which is identical in value to x
  """
  return ScalarSummaryOperation(name, x)


class PrintOperation(Operation):
  """Similar to tf.Print."""

  def __init__(self, x, data, message, name=None, **kwargs):
    super(PrintOperation, self).__init__(
        [x], x.mesh, name=name or "Print")
    self._outputs = [Tensor(self, x.shape, x.dtype)]
    self._data = data
    self._message = message
    self._kwargs = kwargs

  def lower(self, lowering):
    lowering.set_tensor_lowering(
        self.outputs[0],
        lowering.mesh_impl(self).Print(
            lowering.tensors[self.inputs[0]],
            [lowering.tensors[d].to_laid_out_tensor() for d in self._data],
            self._message, **self._kwargs))

  def gradient(self, grad_ys):
    return grad_ys


def Print(x, data, message, **kwargs):  # pylint: disable=invalid-name
  """Call tf.Print.

  Args:
    x: a Tensor.
    data: a list of Tensor
    message: a string
    **kwargs: keyword arguments to tf.Print
  Returns:
    a Tensor which is identical in value to x
  """
  message += " %s" % data
  return PrintOperation(x, data, message, **kwargs).outputs[0]


class ReshapeOperation(Operation):
  """Similar to tf.stop_gradient."""

  def __init__(self, x, new_shape, name=None):
    super(ReshapeOperation, self).__init__([x], x.mesh, name=name or "reshape")
    if x.shape.size != new_shape.size:
      raise ValueError("Cannot reshape Tensor %s to shape %s - sizes differ."
                       % (x, new_shape))
    self._outputs = [Tensor(self, new_shape, x.dtype)]

    # Rerun to take the new output into account.
    self._splittable_dims, self._unsplittable_dims = (
        self._initialize_all_dimensions_as_splittable())

  def lower(self, lowering):
    """Lower the ReshapeOperation.

    Reshaping can require collective communication between processors.
    We haven't yet implemented all possible reshapes.  We try to handle the
    common cases here - otherwise we raise a NotImplementedError.

    Args:
      lowering: a Lowering
    Raises:
      NotImplementedError: if we haven't covered this case
    """
    old_shape = self.inputs[0].shape
    new_shape = self.outputs[0].shape
    mesh_impl = lowering.mesh_impl(self)
    slices = lowering.tensors[self.inputs[0]]
    mesh_axis_to_cumprod_old = mesh_impl.mesh_axis_to_cumprod(old_shape)
    mesh_axis_to_cumprod_new = mesh_impl.mesh_axis_to_cumprod(new_shape)
    # Figure out what needs to be done for different mesh-axes
    mesh_axes_allsplit = []
    mesh_axes_allconcat = []
    mesh_axes_alltoall = []
    for mesh_axis, (old_cumprod, new_cumprod) in enumerate(
        zip(mesh_axis_to_cumprod_old, mesh_axis_to_cumprod_new)):
      if new_cumprod != old_cumprod:
        if old_cumprod is None:
          # split in new layout but not in old layout - we need an allsplit
          mesh_axes_allsplit.append(mesh_axis)
        elif new_cumprod is None:
          # split in old layout but not in new layout - we need an allconcat
          mesh_axes_allconcat.append(mesh_axis)
        else:
          # split differently in old and new layouts - we need an alltoall
          mesh_axes_alltoall.append(mesh_axis)

    laid_out_size = mesh_impl.laid_out_size(old_shape)

    # list of (mesh_axis, tensor_axis) pairs to allsplit after the reshape
    # typically we do the allsplit before the reshape, to save communication,
    # but sometimes we need to delay it.
    allsplit_after_reshape = []
    for mesh_axis in mesh_axes_allsplit:
      tensor_axis = old_shape.cumprod_to_tensor_axis(
          mesh_axis_to_cumprod_new[mesh_axis])
      if tensor_axis is None:
        # delay allsplit until after reshape
        tensor_axis = new_shape.cumprod_to_tensor_axis(
            mesh_axis_to_cumprod_new[mesh_axis])
        allsplit_after_reshape.append((mesh_axis, tensor_axis))
      else:
        slices = mesh_impl.allsplit(slices, mesh_axis, tensor_axis)
        laid_out_size //= mesh_impl.shape[mesh_axis].size
    for mesh_axis in mesh_axes_alltoall:
      split_tensor_axis = old_shape.cumprod_to_tensor_axis(
          mesh_axis_to_cumprod_new[mesh_axis])
      if split_tensor_axis is None:
        # TODO(noam): try to handle this case
        raise NotImplementedError(
            "Try first reshaping to insert a new tf dimension,"
            " then changing layout. input_shape=%s output_shape=%s"
            % (self.inputs[0].shape, self.outputs[0].shape))
      concat_tensor_axis = old_shape.cumprod_to_tensor_axis(
          mesh_axis_to_cumprod_old[mesh_axis])
      assert concat_tensor_axis is not None
      slices = mesh_impl.alltoall(
          slices, mesh_axis, split_tensor_axis, concat_tensor_axis)
      lowering.add_counter(
          "alltoall/%s/reshape_op" % mesh_axis, laid_out_size)

    for mesh_axis in mesh_axes_allconcat:
      tensor_axis = old_shape.cumprod_to_tensor_axis(
          mesh_axis_to_cumprod_old[mesh_axis])
      assert tensor_axis is not None
      slices = mesh_impl.allconcat(slices, mesh_axis, tensor_axis)
      laid_out_size *= mesh_impl.shape[mesh_axis].size
      lowering.add_counter(
          "allconcat/%s/reshape_op" % mesh_axis, laid_out_size)
    # now reshape the slices
    new_slice_shape = mesh_impl.slice_shape(new_shape)
    for mesh_axis, tensor_axis in allsplit_after_reshape:
      new_slice_shape[tensor_axis] *= mesh_impl.shape[mesh_axis].size
    def reshape_fn(x):
      return tf.reshape(x, new_slice_shape)
    slices = mesh_impl.slicewise_delay_allreduce(reshape_fn, slices)
    for mesh_axis, tensor_axis in allsplit_after_reshape:
      slices = mesh_impl.allsplit(slices, mesh_axis, tensor_axis)
    lowering.set_tensor_lowering(self.outputs[0], slices)

  def gradient(self, grad_ys):
    return [reshape(grad_ys[0], self.inputs[0].shape)]


def reshape(x, new_shape, name="reshape"):
  return ReshapeOperation(x, convert_to_shape(new_shape), name=name).outputs[0]


def transpose(x, new_shape, name="transpose"):
  new_shape = convert_to_shape(new_shape)
  if set(x.shape.dims) != set(new_shape.dims):
    raise ValueError("x must have the same dimensions as new_shape %s vs %s"
                     % (x, new_shape))
  return einsum([x], output_shape=new_shape, name=name)


def rename_dimension(x, old_name, new_name):
  """Reshape a Tensor, renaming one dimension.

  Args:
    x: a Tensor
    old_name: a string
    new_name: a string

  Returns:
    a Tensor
  """
  return reshape(x, x.shape.rename_dimension(old_name, new_name))


def replace_dimensions(tensor_or_shape, old_dim_or_dims, new_dim_or_dims):
  """Replace dimensions in a Tensor or Shape.

  old_dim_or_dims consists of a single dimension or a list of dimensions
  that must occur consecutively in the input shape.  They are replaced
  by the dimensions in new_dim_or_dims.

  Args:
    tensor_or_shape: a Tensor or a Shape
    old_dim_or_dims: a Dimension or a list of Dimensions
    new_dim_or_dims: a Dimensions or a list of Dimensions
  Returns:
    a new Tensor or a Shape
  """
  if isinstance(tensor_or_shape, Tensor):
    return reshape(tensor_or_shape, replace_dimensions(
        tensor_or_shape.shape, old_dim_or_dims, new_dim_or_dims))
  if not isinstance(tensor_or_shape, Shape):
    raise ValueError(
        "tensor_or_shape must be a Tensor or Shape got %s" % (tensor_or_shape,))
  in_dims = tensor_or_shape.dims
  if isinstance(old_dim_or_dims, Dimension):
    old_dim_or_dims = [old_dim_or_dims]
  if isinstance(new_dim_or_dims, Dimension):
    new_dim_or_dims = [new_dim_or_dims]
  if not isinstance(old_dim_or_dims, list) or not old_dim_or_dims:
    raise ValueError(
        "old_dim_or_dims must be a Dimension or a list of Dimension got %s"
        % (old_dim_or_dims,))
  if not isinstance(new_dim_or_dims, list) or not new_dim_or_dims:
    raise ValueError(
        "new_dim_or_dims must be a Dimension or a list of Dimension got %s"
        % (new_dim_or_dims,))
  try:
    positions = [in_dims.index(d) for d in old_dim_or_dims]
    pos = positions[0]
    if positions != list(range(pos, pos + len(positions))):
      raise ValueError()
  except ValueError:
    raise ValueError(
        "old_dim_or_dims must be a subsequence of the input's dimensions"
        " old_dim_or_dims=%s input's dimensions=%s" %
        (old_dim_or_dims, in_dims))
  return Shape(in_dims[:pos] + new_dim_or_dims +
               in_dims[pos + len(old_dim_or_dims):])


def einsum(xs, output_shape=None, reduced_dims=None, name=None):
  """Einstein summation.

  einsum(xs, output_shape) is equivalent to broadcasting all inputs
  to the union of all of their shapes, multiplying them componentwise,
  and finally reduce_summing down to output_shape.

  One common case of this is matrix multiplication:
      x has shape [a, b]
      y has shape [b, c]
      matmul(x, y) == einsum([x, y], output_shape=[a, c])

  We provide a few options for specifying the output shape:

  If neither output_shape nor reduced_dims is specified, then the output
  shape is set to the contain all dimensions that appear exactly once in the
  inputs, in order of appearance.

  If output_shape is not specified, then the output shape is set to the contain
  all dimensions that appear in xs but not in reduced_dims, in the order
  that they appear in xs.  If reduced_dims is also not specified, then
  reduced_dims is set to the set of all dimensions that appear at least twice in
  xs.

  If both output_shape and reduced_dims are specified, then we check that
  reduced_dims matches the set of dimensions present in xs but not in
  output_shape, and throw an exception if it does not.  This helps to reduce
  bugs.

  Args:
    xs: a list of Tensors
    output_shape: an optional Shape.
    reduced_dims: an optional list of Dimensions.
    name: an optional string
  Returns:
    a Tensor
  Raises:
    ValueError: if reduced_dims contradicts output_shape
  """
  output_shape = convert_to_shape(output_shape)
  input_dim_count = collections.defaultdict(int)
  input_dims = []
  for x in xs:
    for d in x.shape.dims:
      if d not in input_dim_count:
        input_dims.append(d)
      input_dim_count[d] += 1
  if reduced_dims is not None:
    for d in reduced_dims:
      if not isinstance(d, Dimension):
        raise ValueError("reduced_dims must be a list of Dimensions.  Got %s."
                         % (reduced_dims,))
  if output_shape is None:
    if reduced_dims is None:
      reduced_dims = [d for d, c in six.iteritems(input_dim_count) if c > 1]
    output_shape = Shape([d for d in input_dims if d not in reduced_dims])
  elif reduced_dims is not None:
    computed_reduced_dims = [
        d for d in input_dims if d not in output_shape.dims]
    if set(computed_reduced_dims) != set(reduced_dims):
      raise ValueError(
          "Specified reduced_dims and output_shape do not match."
          " xs=%s output_shape=%s reduced_dims=%s " % (
              xs, output_shape, reduced_dims))
  return EinsumOperation(xs, output_shape, name=name).outputs[0]


def matmul(a, b, output_shape=None, reduced_dims=None, name=None):
  """Alias for einsum([a, b])."""
  return einsum(
      [a, b], output_shape=output_shape, reduced_dims=reduced_dims, name=name)


def _reduction_output_shape(x, output_shape, reduced_dim):
  """Helper function to reduce_sum, etc."""
  if output_shape is None:
    if reduced_dim is None:
      return Shape([])
    else:
      if reduced_dim not in x.shape.dims:
        raise ValueError(
            "reduced_dim=%s not in x.shape.dims=%s" % (reduced_dim, x.shape))
      return x.shape - reduced_dim
  if reduced_dim is not None:
    if [reduced_dim] != [d for d in x.shape.dims if d not in output_shape.dims]:
      raise ValueError(
          "reduced_dim contradicts output_shape:"
          "x=%s output_shape=%s reduced_dim=%s" %
          (x, output_shape, reduced_dim))
  return output_shape


def reduce_sum(x,
               disable_positional_args=None,
               output_shape=None,
               reduced_dim=None,
               name=None):
  """Reduction on 1 or more axes.

  If reduced_dim is present, then only that dimension is reduced out.
  Alternatively, specify output_shape.
  Do not specify both reduced_dim and output_shape.
  If neither is specified, then all dimensions are reduced out.

  Args:
    x: a Tensor
    disable_positional_args: None
    output_shape: an optional Shape.  Must be a subsequence of x.shape.
    reduced_dim: a mtf.Dimension
    name: an optional string
  Returns:
    a Tensor
  """
  output_shape = convert_to_shape(output_shape)
  reduced_dim = convert_to_dimension(reduced_dim)
  assert disable_positional_args is None
  output_shape = _reduction_output_shape(x, output_shape, reduced_dim)
  if output_shape == x.shape:
    return x
  return ReduceOperation(x, output_shape, "SUM", name=name).outputs[0]


def reduce_mean(x,
                disable_positional_args=None,
                output_shape=None,
                reduced_dim=None,
                name=None):
  """Reduction on 1 or more axes.

  If reduced_dim is present, then only that dimension is reduced out.
  Alternatively, specify output_shape.
  Do not specify both reduced_dim and output_shape.
  If neither is specified, then all dimensions are reduced out.

  Args:
    x: a Tensor
    disable_positional_args: None
    output_shape: an optional Shape. Must be a subsequence of x.shape.
    reduced_dim: a mtf.Dimension
    name: an optional string

  Returns:
    a Tensor
  """
  output_shape = convert_to_shape(output_shape)
  reduced_dim = convert_to_dimension(reduced_dim)
  assert disable_positional_args is None
  output_shape = _reduction_output_shape(x, output_shape, reduced_dim)
  with tf.variable_scope(name, default_name="reduce_mean"):
    if output_shape == x.shape:
      return x
    return reduce_sum(
        x, output_shape=output_shape) * (output_shape.size / x.shape.size)


def reduce_max(x,
               disable_positional_args=None,
               output_shape=None,
               reduced_dim=None,
               name=None):
  """Reduction on 1 or more axes.

  Args:
    x: a Tensor
    disable_positional_args: None
    output_shape: an optional Shape.  Must be a subsequence of x.shape.
    reduced_dim: an optional Dimension
    name: an optional string
  Returns:
    a Tensor
  """
  output_shape = convert_to_shape(output_shape)
  reduced_dim = convert_to_dimension(reduced_dim)
  assert disable_positional_args is None
  output_shape = _reduction_output_shape(x, output_shape, reduced_dim)
  if output_shape is None:
    output_shape = Shape([])
  if output_shape == x.shape:
    return x
  return ReduceOperation(
      x, output_shape, "MAX", name=name or "reduce_max").outputs[0]


def reduce_min(x,
               disable_positional_args=None,
               output_shape=None,
               reduced_dim=None,
               name=None):
  """Reduction on 1 or more axes.

  Args:
    x: a Tensor
    disable_positional_args: None
    output_shape: an optional Shape.  Must be a subsequence of x.shape.
    reduced_dim: an optional Dimension
    name: an optional string
  Returns:
    a Tensor
  """
  output_shape = convert_to_shape(output_shape)
  reduced_dim = convert_to_dimension(reduced_dim)
  assert disable_positional_args is None
  output_shape = _reduction_output_shape(x, output_shape, reduced_dim)
  if output_shape is None:
    output_shape = Shape([])
  if output_shape == x.shape:
    return x
  return ReduceOperation(
      x, output_shape, "MIN", name=name or "reduce_min").outputs[0]


def reduce_all(x,
               disable_positional_args=None,
               output_shape=None,
               reduced_dim=None,
               name=None):
  output_shape = convert_to_shape(output_shape)
  reduced_dim = convert_to_dimension(reduced_dim)
  return cast(reduce_min(to_float(x),
                         disable_positional_args=disable_positional_args,
                         output_shape=output_shape,
                         reduced_dim=reduced_dim,
                         name=name or "reduce_all"), tf.bool)


def reduce_any(x,
               disable_positional_args=None,
               output_shape=None,
               reduced_dim=None,
               name=None):
  output_shape = convert_to_shape(output_shape)
  reduced_dim = convert_to_dimension(reduced_dim)
  return cast(reduce_max(to_float(x),
                         disable_positional_args=disable_positional_args,
                         output_shape=output_shape,
                         reduced_dim=reduced_dim,
                         name=name or "reduce_any"), tf.bool)


class TopKOperation(Operation):
  """Compute top k indices and values - see comment on top_k() below."""

  def __init__(self, x, reduced_dim, k_dim, name=None):
    super(TopKOperation, self).__init__([x], name=name or "top_k")
    self._value_dtype = x.dtype
    if reduced_dim not in x.shape.dims:
      raise ValueError("reduced dim %s must be in x.shape %s"
                       % (reduced_dim, x.shape))
    if k_dim.size > reduced_dim.size:
      raise ValueError("k_dim.size must be <= reduced_dim.size: %s vs %s"
                       % (k_dim, reduced_dim))
    output_shape = x.shape - reduced_dim + k_dim
    self._outputs = [Tensor(self, output_shape, x.dtype),
                     Tensor(self, output_shape, tf.int32),]
    self._reduced_dim = reduced_dim
    self._k_dim = k_dim
    self._splittable_dims, self._unsplittable_dims = (
        self._initialize_splittable_and_unsplittable_dims(
            "splittable", [self._k_dim.name]))

  def gradient(self, grad_ys):
    dvalue = grad_ys[0]
    indices = self.outputs[1]
    mapping = one_hot(indices, self._reduced_dim, dtype=self._value_dtype)
    return [einsum([dvalue, mapping], output_shape=self.inputs[0].shape)]

  def lower(self, lowering):
    mesh_impl = lowering.mesh_impl(self)
    x = self.inputs[0]
    ndims = x.shape.ndims
    reduced_axis = x.shape.dims.index(self._reduced_dim)
    reduced_mesh_axis = mesh_impl.tensor_dimension_to_mesh_axis(
        self._reduced_dim)
    if reduced_mesh_axis is not None:
      reduced_dim_per_shard = (
          self._reduced_dim.size // mesh_impl.shape[reduced_mesh_axis].size)
    else:
      reduced_dim_per_shard = self._reduced_dim.size
    def _slicewise_top_k(t):
      t = tf.transpose(
          t, [i for i in range(ndims) if i != reduced_axis] + [reduced_axis])
      if self._k_dim.size == 1:
        # top_k seems to be slow on TPU - use reduce_max and argmax instead
        return (tf.expand_dims(tf.math.reduce_max(t, -1), -1),
                tf.expand_dims(tf.cast(tf.math.argmax(t, -1), tf.int32), -1))
      else:
        return tf.math.top_k(t, min(self._k_dim.size, reduced_dim_per_shard))
    values, indices = mesh_impl.slicewise(_slicewise_top_k, lowering.tensors[x])
    if reduced_mesh_axis is not None:
      # indices are now indices within a shard.  Make them global indices.
      indices = mesh_impl.slicewise(
          lambda idxs, pcoord: idxs + pcoord * reduced_dim_per_shard,
          indices, mesh_impl.laid_out_pcoord(reduced_mesh_axis))
      # concatenate values and indices across processors,
      #   duplicating the result across mesh axis `reduced_mesh_axis`.
      values = mesh_impl.allconcat(values, reduced_mesh_axis, ndims - 1)
      indices = mesh_impl.allconcat(indices, reduced_mesh_axis, ndims - 1)
      # final reduction to find top k among all shards
      def _global_top_k(vals, global_indices):
        vals, local_indices = tf.math.top_k(vals, self._k_dim.size)
        return vals, tf.gather(global_indices,
                               local_indices,
                               batch_dims=ndims-1)
      values, indices = mesh_impl.slicewise(_global_top_k, values, indices)
    lowering.set_tensor_lowering(self.outputs[0], values)
    lowering.set_tensor_lowering(self.outputs[1], indices)


def top_k(x, reduced_dim, k_dim, name=None):
  """Like tf.math.top_k.

  This operation returns two tensors with the same shape.  The output shape
  is identical to the shape of x, except that reduced_dim is removed and
  k_dim is inserted at the end.

  Args:
    x: a Tensor
    reduced_dim: a Dimension in x.shape.dims.
    k_dim: a Dimension.  The size determines k.
    name: optional string.
  Returns:
    values: a Tensor with same type as x.
    indices: a Tensor with dtype tf.int32
  """
  if k_dim.size > 1 and k_dim.size < 5:
    return _iterative_top_k(x, reduced_dim, k_dim, name=name)
  else:
    op = TopKOperation(x, reduced_dim, k_dim, name=name)
    return op.outputs[0], op.outputs[1]


def _iterative_top_k(x, reduced_dim, k_dim, name=None):
  """Like tf.top_k.

  Iterative implementation of top_k.
  This is faster for small k on TPU for now, since the implementation of
  tf.nn.top_k() seems to use sorting.

  Args:
    x: a Tensor
    reduced_dim: a Dimension in x.shape.dims.
    k_dim: a Dimension.  The size determines k.
    name: optional string.
  Returns:
    values: a Tensor with same type as x.
    indices: a Tensor with dtype tf.int32
  """
  reduced_dim = convert_to_dimension(reduced_dim)
  k_dim = convert_to_dimension(k_dim)
  indices = []
  values = []
  k = k_dim.size
  with tf.name_scope(name, default_name="top_k"):
    for i in xrange(k):
      max_val, max_index = top_1(x, reduced_dim)
      indices.append(max_index)
      values.append(max_val)
      if i + 1 < k:
        x += one_hot(max_index, reduced_dim, on_value=-1e9, dtype=x.dtype)
  return stack(values, k_dim.name, -1), stack(indices, k_dim.name, -1)


def top_1(x, reduced_dim, name=None):
  """Max and Argmax.

  Args:
    x: a Tensor
    reduced_dim: a Dimension in x.shape.dims
    name: an optional string
  Returns:
    values: Tensor equal to mtf.reduce_max(x, reduced_dim=reduced_dim)
    indices: a Tensor with dtype tf.int32
  """
  one_dim = Dimension("_one", 1)
  values, indices = top_k(x, reduced_dim, one_dim, name=name)
  values = reshape(values, values.shape - one_dim)
  indices = reshape(indices, indices.shape - one_dim)
  return values, indices


def argmax(x, reduced_dim, name=None):
  """Compute argmax.

  Args:
    x: a Tensor
    reduced_dim: a Dimension in x.shape.dims
    name: an optional string
  Returns:
    A Tensor with shape x.shape - reduced_dim and dtype tf.int32.
  """
  reduced_dim = convert_to_dimension(reduced_dim)
  return top_1(x, reduced_dim, name=name)[1]


def sample_with_temperature(logits, dim, temperature=1.0, name=None):
  """Sample from a probability distribution.

  If temperature=0.0, then we compute argmax(logits, dim)
  If temperature=1.0, then we sample with probability proportional to
    exp(logits).  So you can pass in the log(probablity) as the logits.
  `dim` is one the dimension of `logits` which represents the set of choices.
  The other dimensions of `logits` are treated as batch-dimensions.

  Args:
    logits: a Tensor.
    dim: a Dimension in logits.shape.dims
    temperature: a float  0.0=argmax 1.0=random
    name: an optional string

  Returns:
    a Tensor with type tf.int32 and shape (logits.shape - dim)
  """
  dim = convert_to_dimension(dim)
  with tf.name_scope(name, default_name="sample_with_temperature"):
    if temperature != 0.0:
      # gumbel trick.
      # Note: we don't want to generate 0 or 1 because:
      # * -log(-log(0)) is -infinity
      # * -log(-log(1)) is +infinity.
      # The numerics may be weird in bfloat16 - use float32.
      logits = cast(logits, tf.float32)
      tiny_val = 1e-9
      g = -log(-log(
          random_uniform(
              logits.mesh,
              logits.shape,
              minval=tiny_val,
              maxval=1.,
              dtype=logits.dtype)))
      logits += g * temperature
    return argmax(logits, dim, name)


def add(x1, x2, output_shape=None, name=None):
  """Binary addition with broadcsting.

  Args:
    x1: a Tensor
    x2: a Tensor
    output_shape: an optional Shape
    name: an optional string
  Returns:
    a Tensor
  """
  output_shape = convert_to_shape(output_shape)
  if not isinstance(x2, Tensor):
    return ScalarAddOperation(x1, x2).outputs[0]
  with tf.name_scope(name, default_name="add"):
    x1, x2 = binary_arguments_to_tensors(x1, x2)
    return AddOperation(
        x1, x2, output_shape=_infer_binary_broadcast_shape(
            x1.shape, x2.shape, output_shape)).outputs[0]


def add_n(xs):
  if not xs:
    return 0
  return functools.reduce(add, xs)


def sub(x1, x2, output_shape=None, name=None):
  """Binary subtraction with broadcsting.

  Args:
    x1: a Tensor
    x2: a Tensor
    output_shape: an optional Shape
    name: an optional string
  Returns:
    a Tensor
  """
  output_shape = convert_to_shape(output_shape)
  if not isinstance(x2, Tensor):
    return ScalarAddOperation(x1, -x2).outputs[0]
  with tf.name_scope(name, default_name="sub"):
    x1, x2 = binary_arguments_to_tensors(x1, x2)
    return add(x1, negative(x2), output_shape=output_shape)


def multiply(x1, x2, output_shape=None, name=None):
  """Binary multiplication with broadcasting.

  Args:
    x1: a Tensor
    x2: a Tensor
    output_shape: an optional Shape
    name: an optional string
  Returns:
    a Tensor
  """
  if not isinstance(x2, Tensor):
    return ScalarMultiplyOperation(x1, x2).outputs[0]
  with tf.name_scope(name, default_name="mul"):
    x1, x2 = binary_arguments_to_tensors(x1, x2)
    return einsum(
        [x1, x2],
        output_shape=_infer_binary_broadcast_shape(
            x1.shape, x2.shape, output_shape))


def divide(x1, x2, output_shape=None, name=None):
  """Binary division with broadcasting.

  Args:
    x1: a Tensor
    x2: a Tensor
    output_shape: an optional Shape
    name: an optional string
  Returns:
    a Tensor
  """
  output_shape = convert_to_shape(output_shape)
  if not isinstance(x2, Tensor):
    return ScalarMultiplyOperation(x1, 1.0 / x2).outputs[0]
  with tf.name_scope(name, default_name="divide"):
    x1, x2 = binary_arguments_to_tensors(x1, x2)
    return multiply(x1, reciprocal(x2), output_shape=output_shape)


def mtf_slice(x, begin, size, slice_dim_name, name=None):
  """Slice operation.

  Call externally as mtf.slice()

  Args:
    x: a list of Tensors
    begin: integer, where to begin slicing from along the axis
    size: integer, size to slice from axis.
    slice_dim_name: string, dimension name of slicing axis.
    name: an optional string
  Returns:
    a Tensor
  """
  return SliceOperation(
      x, begin, size, slice_dim_name, name=name).outputs[0]


def pad(x, paddings, dim_name, name=None):
  """Pad operation.

  Args:
    x: a Tensor
    paddings: list of integers of size 2, padding size before and after for dim.
    dim_name: string, name for the padding dim
    name: an optional string
  Returns:
    a Tensor
  """
  return PadOperation(
      x, paddings, dim_name, name=name).outputs[0]


def one_hot(indices, output_dim, on_value=1.0,
            off_value=0.0, dtype=tf.float32, name=None):
  """One hot operation.

  TODO(noam): Is there a good reason we need a special mtf.Operation here?
  We could just use some code like this:
  cast(equal(indices, mtf_range(indices.mesh, output_dim, dtype=indices.dtype)),
       dtype)

  Args:
    indices: a Tensor
    output_dim: a Dimension
    on_value: Value taken when indices are on at a location, default 1
    off_value: Value taken when indices are off at a location, default 0
    dtype: a tf.DType
    name: an optional string
  Returns:
    a Tensor with shape extended by output_dim for the last axis.
  """
  return OneHotOperation(
      indices, output_dim, on_value, off_value, dtype, name=name).outputs[0]


def gather(weights, indices, dim, output_shape=None):
  """Shorthand for einsum([one_hot(indices, dim)], weights, reduced_dims=[dim]).

  Args:
    weights: a Tensor
    indices: a Tensor with integer type
    dim: a Dimension
    output_shape: an optional mtf.Shape
  Returns:
    a Tensor
  """
  dim = convert_to_dimension(dim)
  output_shape = convert_to_shape(output_shape)
  if not isinstance(indices, Tensor):
    # TODO(noam): when `indices` is an integer, gather can be implemented
    #   more directly with mtf_slice() and reshape()
    indices = constant(weights.mesh, indices, dtype=tf.int32)
  if weights.dtype == tf.bool:
    return cast(gather(to_float(weights), indices, dim, output_shape), tf.bool)
  return einsum([one_hot(indices, dim, dtype=weights.dtype), weights],
                reduced_dims=[dim], output_shape=output_shape)


def gradients(ys, xs, grad_ys=None, operations=None):
  """Compute gradients in dtf.

  Args:
    ys: a list of Tensors
    xs: a list of Tensors
    grad_ys: an optional list of Tensors
    operations: list of operations through which to back-propagate gradients
      defaults to ys[0].graph.operations

  Returns:
    grad_xs: a list of Tensors
  """
  if operations is None:
    operations = ys[0].graph.operations
  if not grad_ys:
    grad_ys = [Constant(y.mesh, 1.0, y.shape, y.dtype).outputs[0] for y in ys]
  # figure out what Tensors are downstream of xs
  downstream = set(xs)
  for op in operations:
    if op.has_gradient:
      if set(op.inputs) & downstream:
        downstream |= set(op.outputs)
  tensor_to_gradient = {y: g for y, g in zip(ys, grad_ys) if g is not None}
  with tf.variable_scope(ys[0].graph.captured_variable_scope):
    for op in operations[::-1]:
      grad_outputs = [tensor_to_gradient.get(out) for out in op.outputs]
      if (op.has_gradient and any(grad_outputs)
          and (set(op.inputs) & downstream)):
        with tf.variable_scope(op.name + "/gradients"):
          input_grads = op.gradient(grad_outputs)
          for inp, grad in zip(op.inputs, input_grads):
            if inp in downstream and grad is not None:
              if inp in tensor_to_gradient:
                tensor_to_gradient[inp] += grad
              else:
                tensor_to_gradient[inp] = grad
  return [tensor_to_gradient.get(x, None) for x in xs]


def _infer_binary_broadcast_shape(shape1, shape2, given_output_shape=None):
  """Infer shape of the output of a binary op with broadcasting.

  If the output shape is not given with given_output_shape, then we check
  to see if one of the shapes is a subsequence of the other one, and we
  return the one that is the supersequence.  Otherwise, we list the dimensions
  of shape1, followed by all new dimensions in shape2.

  Args:
    shape1: a Shape
    shape2: a Shape
    given_output_shape: an optional Shape
  Returns:
    a Shape
  """
  shape1 = convert_to_shape(shape1)
  shape2 = convert_to_shape(shape2)
  given_output_shape = convert_to_shape(given_output_shape)
  if given_output_shape is not None:
    return given_output_shape
  if is_subsequence(shape1.dims, shape2.dims):
    return shape2
  if is_subsequence(shape2.dims, shape1.dims):
    return shape1
  return Shape(
      shape1.dims + [d for d in shape2.dims if d not in shape1.dims])


def _expand_dims(x, input_shape, output_shape):
  """Expand dimensions and transpose if necessary.

  Args:
    x: a tf.Tensor
    input_shape: a Shape
    output_shape: a Shape whose dimensions are a superset of
      those in input_shape

  Returns:
    a tf.Tensor
  """
  verify_no_new_dims([output_shape], input_shape)
  if input_shape == output_shape or input_shape.ndims == 0:
    return x
  perm = [input_shape.dims.index(d) for d in output_shape.dims
          if d in input_shape.dims]
  x = tf.transpose(x, perm)
  for i, d in enumerate(output_shape.dims):
    if d not in input_shape.dims:
      x = tf.expand_dims(x, i)
  return x


def _einsum_equation(input_shapes, output_shape):
  """Turn shapes into an einsum equation.

  e.g. "ij,jk->ik"

  Args:
    input_shapes: a list of Shapes
    output_shape: a Shape
  Returns:
    a string
  """
  ret = []
  next_letter = ord("a")
  dim_to_letter = {}
  for shape_num, shape in enumerate(input_shapes + [output_shape]):
    if shape_num == len(input_shapes):
      ret.append("->")
    elif shape_num > 0:
      ret.append(",")
    for d in shape.dims:
      if d not in dim_to_letter:
        dim_to_letter[d] = chr(next_letter)
        next_letter += 1
      ret.append(dim_to_letter[d])

  return "".join(ret)


def is_subsequence(short_seq, long_seq):
  """Is short_seq a subsequence of long_seq."""
  if not short_seq:
    return True
  pos = 0
  for x in long_seq:
    if pos == len(short_seq):
      return True
    if short_seq[pos] == x:
      pos += 1
  if pos == len(short_seq):
    return True
  return False


def verify_no_new_dims(input_shapes, output_shape):
  """Verifies that all dimensions in the output are in at least one input.

  Args:
    input_shapes: a list of Shapes
    output_shape: a Shape
  Raises:
    ValueError: if there are new dimensions in the output.
  """
  all_input_dims = set(sum([s.dims for s in input_shapes], []))
  all_output_dims = set(output_shape.dims)
  if not all_output_dims.issubset(all_input_dims):
    raise ValueError(
        "No new dimensions allowed in output"
        " input_shapes = %s output_shape= %s"
        % ([s.dims for s in input_shapes], output_shape.dims))


def pnum_to_processor_coordinates(mesh_shape, pnum):
  """Coordinates of a processor in the mesh.

  Args:
    mesh_shape: a Shape or a list of integers
    pnum: an integer less than len(mesh_shape)

  Returns:
    a list of integers with length len(mesh_shape)
  """
  if isinstance(mesh_shape, Shape):
    mesh_shape = mesh_shape.to_integer_list
  if not isinstance(mesh_shape, list):
    raise ValueError("mesh_shape must be a Shape or a list of integers")
  ret = []
  for dimsize in mesh_shape[::-1]:
    ret.append(pnum % dimsize)
    pnum //= dimsize
  return ret[::-1]


def processor_coordinates_to_pnum(mesh_shape, coord):
  """Inverse of pnum_to_processor_coordinates.

  Args:
    mesh_shape: a Shape or a list of integers
    coord: a list of integers with length len(mesh_shape)

  Returns:
    an integer less than len(mesh_shape)
  """
  if isinstance(mesh_shape, Shape):
    mesh_shape = mesh_shape.to_integer_list
  if not isinstance(mesh_shape, list):
    raise ValueError("mesh_shape must be a Shape or a list of integers")
  ret = 0
  multiplier = 1
  for c, d in zip(coord[::-1], mesh_shape[::-1]):
    ret += multiplier * c
    multiplier *= d
  return ret


def pnum_to_group(mesh_shape, group_dims, pnum):
  """Group number for grouped allreduce.

  Args:
    mesh_shape: a Shape
    group_dims: a list of integers (the dimensions reduced over)
    pnum: an integer

  Returns:
    an integer
  """
  coord = pnum_to_processor_coordinates(mesh_shape, pnum)
  remaining_shape = Shape(
      [d for i, d in enumerate(mesh_shape) if i not in group_dims])
  remaining_coord = [d for i, d in enumerate(coord) if i not in group_dims]
  return processor_coordinates_to_pnum(remaining_shape, remaining_coord)


def processor_groups(mesh_shape, group_dims):
  """Groups of processors which differ only in the given dimensions.

  Args:
    mesh_shape: a Shape
    group_dims: a list of integers

  Returns:
    a list of lists of integers (processor numbers)
  """
  group_numbers = [
      pnum_to_group(mesh_shape, group_dims, pnum)
      for pnum in xrange(mesh_shape.size)]
  ret = []
  for pnum, g in enumerate(group_numbers):
    while len(ret) <= g:
      ret.append([])
    ret[g].append(pnum)
  return ret


def list_product(l):
  return functools.reduce(operator.mul, l, 1)


def reduce_logsumexp(x, reduced_dim, extra_logit=None, name=None):
  """Numerically stable version of log(reduce_sum(exp(x))).

  Unlike other reductions, the output has the same shape as the input.
  Note: with a minor change, we could allow multiple reduced dimensions.

  Args:
    x: a Tensor
    reduced_dim: a dimension in x
    extra_logit: an optional Tensor broadcastable to (x.shape - reduced_dim)
    name: an optional string
  Returns:
    a Tensor with the same shape and dtype as x.
  """
  reduced_dim = convert_to_dimension(reduced_dim)
  with tf.variable_scope(name, default_name="reduce_logsumexp"):
    reduced_shape = x.shape - reduced_dim
    max_logit = reduce_max(stop_gradient(x), output_shape=reduced_shape)
    if extra_logit is not None:
      if isinstance(extra_logit, Tensor):
        extra_logit = stop_gradient(extra_logit)
      max_logit = maximum(max_logit, extra_logit)
    x -= max_logit
    exp_x = exp(x)
    sum_exp_x = reduce_sum(exp_x, output_shape=reduced_shape)
    if extra_logit is not None:
      sum_exp_x += exp(extra_logit - max_logit)
    return log(sum_exp_x) + max_logit


def log_softmax(x, reduced_dim, extra_logit=None, name=None):
  """log(softmax(x)).

  Args:
    x: a Tensor whose shape contains vocab_dim
    reduced_dim: a Dimension
    extra_logit: an optional Tensor broadcastable to (x.shape - reduced_dim)
    name: an optional string

  Returns:
    a Tensor with the same shape as x
  """
  return x - reduce_logsumexp(
      x, reduced_dim, extra_logit=extra_logit, name=name)


def softmax(x, reduced_dim, extra_logit=None, name=None):
  with tf.variable_scope(name, default_name="softmax"):
    return exp(log_softmax(x, reduced_dim, extra_logit=extra_logit))


class RangeOperation(Operation):
  """tf.range."""

  def __init__(self, mesh, dim, dtype, name=None):
    super(RangeOperation, self).__init__([], mesh, name=name or "range")
    dim = convert_to_dimension(dim)
    self._mesh = mesh
    self._dim = dim
    self._dtype = dtype

    self._outputs = [Tensor(self, Shape([dim]), dtype)]

  def lower(self, lowering):
    mesh_impl = lowering.mesh_impl(self)
    with tf.variable_scope(self.name, default_name="range"):
      if self._dtype == tf.bfloat16:
        # tf.range(dtype=bfloat16) gives the wrong shape.
        # TODO(noam): report the bug.
        tf_range = tf.cast(tf.range(self._dim.size), tf.bfloat16)
      else:
        tf_range = tf.range(self._dim.size, dtype=self._dtype)
      lowering.set_tensor_lowering(
          self.outputs[0],
          mesh_impl.import_tf_tensor(self.outputs[0], tf_range))


def mtf_range(mesh, dim, dtype, name=None):
  """Create a 1d mesh tensor with a range from [0, dim.size).

  Call externally as mtf.range()

  Args:
    mesh: a Mesh
    dim: a Dimension
    dtype: a tf.DType
    name: an optional string

  Returns:
    a Tensor
  """
  return RangeOperation(mesh, dim, dtype, name).outputs[0]


def pretty_print_counters(counters):
  """print counters hierarchically.

  Each counter is a pair of a string and a number.
  The string can have slashes, meaning that the number also counts towards
  each prefix.  e.g.  "parameters/trainable" counts towards both "parameters"
  and "parameters/trainable".

  Args:
    counters: a list of (string, number) pairs

  Returns:
    a string
  """
  totals = collections.defaultdict(int)
  for (name, val) in counters:
    prefixes = [name[:i] for i in xrange(len(name)) if name[i] == "/"] + [name]
    for p in prefixes:
      totals[p] += val
  parts = []
  for name, val in sorted(six.iteritems(totals)):
    parts.append(" " * name.count("/") + "%s: %.3g" % (name, val))
  return "\n".join(parts)


def _parse_string_to_list_of_pairs(s, seconds_to_int=False):
  r"""Parses a string into a list of pairs.

  In the input string, each pair is separated by a colon, and the delimiters
  between pairs are any of " ,.;".

  e.g. "rows:32,cols:32"

  Args:
    s: str to parse.
    seconds_to_int: Boolean. If True, then the second elements are returned
      as integers;  otherwise they are strings.

  Returns:
    List of tuple pairs.

  Raises:
    ValueError: Badly formatted string.
  """
  ret = []
  for p in [s.split(":") for s in re.sub("[,.;]", " ", s).split()]:
    if len(p) != 2:
      raise ValueError("bad input to _parse_string_to_list_of_pairs %s" % s)
    if seconds_to_int:
      ret.append((p[0], int(p[1])))
    else:
      ret.append(tuple(p))
  return ret


def parallel(devices, fn, *args, **kwargs):
  """Call a function once on each device.

  Args:
    devices: a list of n devices
    fn: a function
    *args: arguments, each of which is a list of length n
    **kwargs: keyword-args, each of which is a list of length n
  Returns:
    a list of length n
  Raises:
    ValueError: if the arguments are not all lists of length n
  """
  if not isinstance(devices, list):
    raise ValueError("devices must be a list")
  for x in list(args) + list(six.itervalues(kwargs)):
    if not isinstance(x, list) or len(x) != len(devices):
      raise ValueError(
          "Argument not a list with same length as devices "
          "arg=%s devices=%s" % (x, devices))
  ret = []
  for i, device in enumerate(devices):
    with tf.device(device):
      with tf.variable_scope("parallel_%d" % i):
        my_args = [x[i] for x in args]
        my_kwargs = {k: v[i] for k, v in six.iteritems(kwargs)}
        ret.append(fn(*my_args, **my_kwargs))
  return ret


def transpose_list_of_lists(lol):
  """Transpose a list of equally-sized python lists.

  Args:
    lol: a list of lists
  Returns:
    a list of lists
  Raises:
    ValueError: if list is empty
  """
  if not lol:
    raise ValueError("cannot transpose the empty list")
  return [list(x) for x in zip(*lol)]


def binary_reduction_fn(reduction_fn_string):
  if reduction_fn_string == "SUM":
    return tf.add
  elif reduction_fn_string == "MAX":
    return tf.maximum
  elif reduction_fn_string == "MIN":
    return tf.minimum
  else:
    raise ValueError("Unknown reduction_fn_string %s" % reduction_fn_string)


def reduction_fn(reduction_fn_string):
  if reduction_fn_string == "SUM":
    return tf.reduce_sum
  elif reduction_fn_string == "MAX":
    return tf.reduce_max
  elif reduction_fn_string == "MIN":
    return tf.reduce_min
  else:
    raise ValueError("Unknown reduction_fn_string %s" % reduction_fn_string)


def pool_fn(pool_fn_string):
  """Converts a string function name to actual function."""
  def avg_pool2d_fn(x, ksize, strides, padding):
    return _tf_restore_batch_dims(
        tf.nn.avg_pool2d(_tf_flatten_batch_dims(x, 3), ksize, strides, padding),
        3, x)
  def avg_pool3d_fn(x, ksize, strides, padding):
    return _tf_restore_batch_dims(
        tf.nn.avg_pool3d(_tf_flatten_batch_dims(x, 4), ksize, strides, padding),
        4, x)
  def max_pool2d_fn(x, ksize, strides, padding):
    return _tf_restore_batch_dims(
        tf.nn.max_pool2d(_tf_flatten_batch_dims(x, 3), ksize, strides, padding),
        3, x)
  def max_pool3d_fn(x, ksize, strides, padding):
    return _tf_restore_batch_dims(
        tf.nn.max_pool3d(_tf_flatten_batch_dims(x, 4), ksize, strides, padding),
        4, x)

  if pool_fn_string == "AVG_2D":
    return avg_pool2d_fn
  elif pool_fn_string == "AVG_3D":
    return avg_pool3d_fn
  elif pool_fn_string == "MAX_2D":
    return max_pool2d_fn
  elif pool_fn_string == "MAX_3D":
    return max_pool3d_fn
  else:
    raise ValueError("Unknown pool_fn_string %s" % pool_fn_string)


class MtfCheckpointSaverListener(tf.estimator.CheckpointSaverListener):
  """Copy slices to masters before saving."""

  def __init__(self, lowering):
    self._op = lowering.copy_slices_to_masters()

  def begin(self):
    # You can add ops to the graph here.
    tf.logging.info("Starting the session.")

  def before_save(self, session, global_step_value):
    # assigns
    tf.logging.info("Before Save.")
    session.run(self._op)
    tf.logging.info("About to write a checkpoint")

  def after_save(self, session, global_step_value):
    tf.logging.info("Done writing checkpoint.")

  def end(self, session, global_step_value):
    tf.logging.info("Done with the session.")


class MtfRestoreHook(tf.estimator.SessionRunHook):
  """Copy masters to slices after restoring."""

  def __init__(self, lowering):
    self._lowering = lowering

  def begin(self):
    # This namescope is useful in adding the hook operation when the graph is
    # constructed. It's also necessary to call the op when the exported model is
    # loaded in another session.
    with tf.name_scope("mtf_restore_hook"):
      self._op = self._lowering.copy_masters_to_slices()

  def after_create_session(self, session, coord):
    tf.logging.info("Before copy master to slices.")
    session.run(self._op)
    tf.logging.info("Done with copy master to slices.")


class RandomOperation(Operation):
  """Random operation such as tf.random.uniform."""

  def __init__(self, mesh, shape, tf_fn, **kwargs):
    super(RandomOperation, self).__init__(
        [], mesh=mesh, name=kwargs.get("name", "random"))
    self._tf_fn = tf_fn
    self._kwargs = kwargs
    self._outputs = [Tensor(self, shape, kwargs.get("dtype", tf.float32))]
    # Rerun to take the new output into account.
    self._splittable_dims, self._unsplittable_dims = (
        self._initialize_all_dimensions_as_splittable())

  def lower(self, lowering):
    mesh_impl = lowering.mesh_impl(self)
    output_shape = self.outputs[0].shape
    lowering.set_tensor_lowering(self.outputs[0], (
        mesh_impl.random(output_shape, self._tf_fn, self._kwargs)))


def random_uniform(mesh, shape, **kwargs):
  """Random uniform.

  Args:
    mesh: a Mesh
    shape: a Shape
    **kwargs: keyword args for tf.random.uniform, except seed

  Returns:
    a Tensor
  """
  shape = convert_to_shape(shape)
  return RandomOperation(mesh, shape, tf.random.uniform, **kwargs).outputs[0]


def random_normal(mesh, shape, **kwargs):
<<<<<<< HEAD
  """Random normal.
=======
  """Random uniform.
>>>>>>> ecdee994

  Args:
    mesh: a Mesh
    shape: a Shape
    **kwargs: keyword args for tf.random.normal, except seed

  Returns:
    a Tensor
  """
<<<<<<< HEAD
  shape = mtf.convert_to_shape(shape)
  return mtf.RandomOperation(mesh, shape, tf.random.normal, **kwargs).outputs[0]
=======
  shape = convert_to_shape(shape)
  return RandomOperation(mesh, shape, tf.random.normal, **kwargs).outputs[0]
>>>>>>> ecdee994


def dropout(x, keep_prob=None, rate=None, noise_shape=None, name=None):
  """Randomly set some elements to 0 and scale up the rest.

  Dropout rate should be specified in exactly one of two ways:
    rate - the fraction to drop
    keep_prob - the fraction to keep

  If x has floating-point type, then kept values are scaled up by
  a factor of (1.0 / keep_prob).  If x is has integer type, the kept values
  are not scaled up.

  Args:
    x: a Tensor
    keep_prob: a float between 0.0 and 1.0
    rate: a float between 0.0 and 1.0
    noise_shape: an optional Shape (a subset of x.shape)
    name: an optional string

  Returns:
    a Tensor
  """
  if (keep_prob is None) == (rate is None):
    raise ValueError("exactly one of keep_prob and rate should be set")
  if keep_prob is None:
    keep_prob = 1.0 - rate
  noise_shape = convert_to_shape(noise_shape)
  if noise_shape is None:
    noise_shape = x.shape
  with tf.variable_scope(name, default_name="dropout"):
    if keep_prob == 1.0:
      return x
    noise = cast(less(random_uniform(
        x.mesh, noise_shape,
        dtype=(x.dtype if x.dtype.is_floating else tf.float32)),
                      keep_prob), x.dtype)
    if x.dtype.is_floating:
      noise /= keep_prob
    return x * noise


def _cumprod(l):
  """Cumulative product of a list.

  Args:
    l: a list of integers
  Returns:
    a list with one more element (starting with 1)
  """
  ret = [1]
  for item in l:
    ret.append(ret[-1] * item)
  return ret


def log_variable_sizes(var_list,
                       tag,
                       verbose=True,
                       mesh_to_impl=None,
                       log_file=None):
  """Log the sizes and shapes of variables, and the total size.

  Args:
    var_list: a list of variables; defaults to trainable_variables
    tag: a string; defaults to "Trainable Variables"
    verbose: bool, if True, log every weight; otherwise, log total size only.
    mesh_to_impl: an optional map from Mesh to MeshImpl
    log_file: an optional tf.io.gfile.GFile. If provided, information about
      the variables will also be logged to this file.
  """
  if not var_list:
    return

  name_to_var = {v.name: v for v in var_list}
  total_size = 0
  total_slice_size = 0
  for v_name in sorted(list(name_to_var)):
    v = name_to_var[v_name]
    v_size = v.shape.size
    if mesh_to_impl is not None:
      slice_size = mesh_to_impl[v.mesh].slice_size(v.shape)
    else:
      slice_size = 0
    total_slice_size += slice_size
    if verbose:
      _log_info_also_to_file(
          "Variable %s size %s slice_size %s %s",
          v.name.ljust(60),
          str(v_size).ljust(12),
          str(slice_size).ljust(12),
          str(v.shape).ljust(60),
          log_file=log_file)
      if isinstance(v, StackedVariable):
        for n in v.original_names:
          _log_info_also_to_file("    " + n, log_file=log_file)
    total_size += v_size
  _log_info_also_to_file(
      "%s count: %s  Total size: %s  Total slice_size: %s",
      tag.ljust(30),
      str(len(var_list)).ljust(6),
      str(total_size).ljust(15),
      str(total_slice_size).ljust(15),
      log_file=log_file)


def _log_info_also_to_file(format_str, *args, **kw_args):
  """Logs at the info level and writes to file if one is provided.

  Args:
    format_str: a string; will be logged and can contain things such as %s.
    *args: arguments to the format_str.
    **kw_args: keyword arguments. May contain optional tf.io.gfile.GFile keyed
      by "log_file", where the message will also be appended to this file. Other
      arguments will be ignored.
  """
  tf.logging.info(format_str, *args)
  log_file = kw_args.get("log_file", None)
  if log_file:
    log_file.write(format_str % args)
    log_file.write("\n")


class WhileLoopOperation(Operation):
  """While loop, like tf.while_loop."""

  def __init__(self, cond_fn, body_fn, inputs,
               tf_kwargs=None, has_accumulators=False, name="while_loop"):
    """Create a WhileLoopOperation.

    A few differences from tf.while_loop:

    - gradients are not yet supported

    - inputs must be a list of tensors, as opposed to an arbitrary nested
      structure.  cond_fn and body_fn take an argument list

    - we support optional "accumulators" which are additional outputs
      returned by body_fn.  These are summed across all iterations and
      retured as additional outputs of the while-loop.  To use accumulators,
      the has_accumulators argument must be True.  For better performance,
      we delay allreduce on the accumulators until after the loop, so that it
      only needs to happen once.  This is useful, for example, if the
      accumulators are summing gradients for many mini-batches.

    Args:
      cond_fn: a function from n mtf Tensors to mtf Scalar
      body_fn: a function from n mtf Tensors to sequence of mtf Tensors
      inputs: list of n mtf Tensors
      tf_kwargs: a dictionary of arguments for tf.while_loop
      has_accumulators: a boolean
      name: a string
    Returns:
      a WhileLoopOperation
    """

    super(WhileLoopOperation, self).__init__(
        inputs, mesh=inputs[0].mesh, name=name)
    self._cond_fn = cond_fn
    self._body_fn = body_fn
    self._tf_kwargs = tf_kwargs or {}
    assert not self._tf_kwargs.get("back_prop", False)
    ops = self.graph.operations
    # remove self from the graph's operations
    ops.pop()
    before = len(ops)
    def make_placeholders(name):
      return [Tensor(self, t.shape, t.dtype, name="%s:%d" % (name, i))
              for i, t in enumerate(inputs)]
    self._cond_inputs = make_placeholders("cond_input")
    self._cond_output = self._cond_fn(*self._cond_inputs)
    self._cond_ops = ops[before:]
    del ops[before:]
    self._body_inputs = make_placeholders("body_input")
    self._body_outputs = self._body_fn(*self._body_inputs)
    if len(self._body_outputs) < len(inputs):
      raise ValueError("body_fn produces fewer outputs than inputs")
    if len(self._body_outputs) > len(inputs) and not has_accumulators:
      raise ValueError("body_fn produces more outputs than inputs")
    for (i, (inp, body_out)) in enumerate(
        zip(inputs, self._body_outputs[:len(inputs)])):
      if inp.shape != body_out.shape:
        raise ValueError(
            "shape mismatch i=%d inp=%s body_out=%s" % (i, inp, body_out))
    # Pull new variables outside the loop.
    added_ops = ops[before:]
    del ops[before:]
    self._body_ops = []
    for op in added_ops:
      if isinstance(op, Variable):
        ops.append(op)
      else:
        self._body_ops.append(op)
    # re-add self to graph's operations
    ops.append(self)
    self._outputs = [
        Tensor(self, t.shape, t.dtype, name="output:%d" % i)
        for i, t in enumerate(self._body_outputs)]

    # Rerun to take the new output into account.
    self._splittable_dims, self._unsplittable_dims = (
        self._initialize_all_dimensions_as_splittable())

  def lower(self, lowering):
    mesh_impl = lowering.mesh_impl(self)
    def tf_cond_fn(*tf_inputs):
      for tf_inp, mtf_inp in zip(
          tf_inputs[:len(self._cond_inputs)], self._cond_inputs):
        lowering.tensors[mtf_inp] = mesh_impl.LaidOutTensor(tf_inp)
      for op in self._cond_ops:
        with tf.name_scope(op.name):
          op.lower(lowering)
      lowered_output = lowering.tensors[self._cond_output]
      ret = lowered_output.to_laid_out_tensor().tensor_list[0]
      return ret

    # This array keeps track of which lowered body-outputs have type
    # LazyAllreduceSum.  We treat these specially  - instead of
    # immediately converting to LaidOutTensor (executing the allreduce)
    # we sum across iterations first, then allreduce at the end.
    # When one of the body outputs is a LazyAllreduceSum, we put the
    #  LazyAllreduceSum object into this array for future reference.
    is_lazyallreducesum = [None] * len(self._outputs)
    def tf_body_fn(*tf_inputs):
      """Body function for tf.while_loop.

      Args:
        *tf_inputs: a list of tf.Tensor
      Returns:
        a list of tf.Tensor
      """
      for tf_inp, mtf_inp in zip(
          tf_inputs[:len(self._inputs)], self._body_inputs):
        lowering.tensors[mtf_inp] = mesh_impl.LaidOutTensor(tf_inp)
      for op in self._body_ops:
        with tf.name_scope(op.name):
          op.lower(lowering)
      ret = []
      for i, mtf_out in enumerate(self._body_outputs):
        lowered_out = lowering.tensors[mtf_out]
        if isinstance(lowered_out, LazyAllreduceSum):
          is_lazyallreducesum[i] = lowered_out
          ret.append(lowered_out.laid_out_input.tensor_list)
        else:
          ret.append(lowered_out.to_laid_out_tensor().tensor_list)
      # accumulators
      for i in range(len(self._inputs), len(self._outputs)):
        ret[i] = [x + y for x, y in zip(ret[i], tf_inputs[i])]
      return ret

    lowered_inputs = []
    for t in self.inputs:
      lowered_inputs.append(
          lowering.tensors[t].to_laid_out_tensor().tensor_list)
    # accumulators get initial value 0
    for t in self._body_outputs[len(self.inputs):]:
      def slice_fn():
        return tf.zeros(mesh_impl.slice_shape(t.shape), dtype=t.dtype)
      lowered_inputs.append(mesh_impl.slicewise(slice_fn).tensor_list)

    tf_outs = tf.while_loop(tf_cond_fn,
                            tf_body_fn,
                            lowered_inputs,
                            back_prop=False,
                            **self._tf_kwargs)
    for i, (tf_out, mtf_out) in enumerate(zip(tf_outs, self._outputs)):
      out = mesh_impl.LaidOutTensor(tf_out)
      lazy = is_lazyallreducesum[i]
      if lazy:
        out = LazyAllreduceSum(
            mesh_impl, out, lazy.mesh_axes, lazy.add_counter_fn)
      lowering.set_tensor_lowering(mtf_out, out)


def while_loop(cond_fn, body_fn, inputs, num_loop_vars=None,
               has_accumulators=False, **kwargs):
  """While Loop.

  See comments above for WhileLoopOperation

  num_loop_vars is a hack for the multi-gpu setup.  In this case, loops
  are generally slow, as all loop variables are placed on device.  By setting
  num_loop_vars=k, then all of the loop variables except for the first k
  are handled as mtf Variables instead of loop variables, using explicit
  updates and control dependencies.  In this case, we only return the
  first num_loop_vars outputs.  Do not use this option on TPU, since it
  is unnecessary and also produces incorrect results, since xla does not
  respect control dependencies.

  Args:
    cond_fn: a function from n Tensors to scalar boolean Tensor
    body_fn: a function from n Tensors to list of n Tensors
    inputs: a list of n Tensors
    num_loop_vars: an optional integer.
    has_accumulators: a boolean
    **kwargs: additional kwargs passed to tf.while_loop

  Returns:
    a list of n Tensors.
  """
  if num_loop_vars is None:
    return WhileLoopOperation(cond_fn, body_fn, inputs, tf_kwargs=kwargs,
                              has_accumulators=has_accumulators).outputs
  # Turn all loop vars except for the first ones into non-loop vars.
  # see comments in docstring.
  assert num_loop_vars > 0
  extra_inputs = inputs[num_loop_vars:]
  my_vars = []
  for i, x in enumerate(extra_inputs):
    my_vars.append(get_variable(
        x.mesh, "loop_var_%d" % i,
        x.shape, initializer=tf.zeros_initializer(),
        dtype=x.dtype,
        collections=[tf.GraphKeys.LOCAL_VARIABLES]))
  my_vars = tuple(my_vars)
  first_input = depend(
      inputs[0], [assign(var, x) for var, x in zip(my_vars, extra_inputs)])
  inputs = [first_input] + inputs[1:num_loop_vars]
  def my_cond_fn(*inputs):
    return cond_fn(*(inputs + my_vars))
  def my_body_fn(*inputs):
    outputs = tuple(body_fn(*(inputs + my_vars)))
    extra_outputs = outputs[num_loop_vars:]
    first_output = depend(
        outputs[0], [assign(var, x) for var, x in zip(my_vars, extra_outputs)])
    outputs = (first_output,) + outputs[1:num_loop_vars]
    return outputs
  return WhileLoopOperation(
      my_cond_fn, my_body_fn, inputs, tf_kwargs=kwargs,
      has_accumulators=has_accumulators).outputs


class CustomGradientOperation(Operation):
  """Operation to implement custom gradients.

  See comments on custom_gradient() below.
  """

  def __init__(self,
               explicit_inputs,
               all_inputs,
               fn_outputs,
               grad_fn,
               forward_operations,
               name=None):
    super(CustomGradientOperation, self).__init__(
        all_inputs + fn_outputs, name=name or "custom_gradient")
    self._explicit_inputs = explicit_inputs
    self._all_inputs = all_inputs
    self._grad_fn = grad_fn
    self._fn_outputs = fn_outputs
    self._outputs = [Tensor(self, x.shape, x.dtype, index=i)
                     for i, x in enumerate(fn_outputs)]
    self._forward_operations = forward_operations

  def lower(self, lowering):
    for fn_output, output in zip(
        self._fn_outputs, self._outputs):
      lowering.set_tensor_lowering(output,
                                   lowering.tensors[fn_output])

  def gradient(self, grad_ys):
    graph = self._inputs[0].graph
    old_num_vars = len(graph.all_variables)
    grads = self._grad_fn(
        explicit_inputs=self._explicit_inputs,
        all_inputs=self._all_inputs,
        forward_operations=self._forward_operations,
        outputs=self._fn_outputs,
        output_grads=grad_ys)
    new_num_vars = len(graph.all_variables)
    if new_num_vars != old_num_vars:
      raise ValueError(
          "new variables created by custom gradient."
          "Maybe a problem with scope. %s" % (
              graph.all_variables[old_num_vars:],))
    for g, t in zip(grads, self._all_inputs):
      if g is None:
        tf.logging.warning("No gradient on input %s" % t)
    return list(grads) + [None] * len(self._fn_outputs)


def custom_gradient(fn, grad_fn, explicit_inputs):
  """Execute a function and call a custom gradient fn on the backward pass.

  `fn` takes positional Tensor arguments and returns a Tensor or a tuple of
  Tensors.

  `explicit_inputs` is a list of tensors to be passed as positional arguments
  to the function `fn`.

  `grad_fn` has the following signature:
    Args:
      explicit_inputs: the list of Tensors passed to this function and to `fn`
      all_inputs: a list of tensors beginning with explicit_inputs, but also
        containing external Tensors used by fn.
      forward_operations: a list of Operation. (the operations created on the
        foward pass
      outputs: the outputs of `fn` from the forward pass
      output_grads: the gradient Tensors corresponding to those outputs.
    Returns
      a list of Tensor/None with the same length as `all_inputs`

  Args:
    fn: a function taking positional Tensor arguments
    grad_fn: a function (see above)
    explicit_inputs: list of Tensors
  Returns:
    a list of outputs
  """
  graph = explicit_inputs[0].graph
  outputs, forward_operations = graph.capture_operations(
      lambda: fn(*explicit_inputs))
  returns_tuple = isinstance(outputs, tuple)
  new_outputs = set()
  new_inputs = set()
  for op in forward_operations:
    new_inputs.update(set(op.inputs))
    if not isinstance(op, Variable):
      new_outputs.update(set(op.outputs))
  external_inputs = list(new_inputs - new_outputs - set(explicit_inputs))
  external_inputs = [t for t in external_inputs if t.dtype.is_floating]
  all_inputs = explicit_inputs + external_inputs
  if not returns_tuple:
    outputs = outputs,
  ret = CustomGradientOperation(explicit_inputs,
                                all_inputs,
                                list(outputs),
                                grad_fn,
                                forward_operations).outputs
  # Make sure no one uses the internals of this function, since the gradients
  #  will probably not work correctly.
  for t in new_outputs - set(outputs):
    t.usable = False
  return ret if returns_tuple else ret[0]


def _recompute_grad_grad(explicit_inputs,
                         all_inputs,
                         forward_operations,
                         outputs,
                         output_grads,
                         control_dependencies):
  """Gradient function used with recompute_grad."""
  graph = forward_operations[0].graph
  input_mapping = {t: t for t in all_inputs}
  if control_dependencies:
    # we need to outsmart XLA here to force a control dependency
    zero_with_control_dependency = reduce_sum(output_grads[0] * 1e-30)
    for t in explicit_inputs:
      if t.dtype.is_floating:
        input_mapping[t] += cast(zero_with_control_dependency, t.dtype)
  mapped_inputs = [input_mapping[t] for t in all_inputs]
  recomputed_operations, mapping = graph.clone_operations(
      forward_operations, input_mapping)
  recomputed_outputs = [mapping[t] for t in outputs]
  input_grads = gradients(
      ys=recomputed_outputs,
      xs=mapped_inputs,
      grad_ys=output_grads,
      operations=recomputed_operations)
  for x, g in zip(all_inputs, input_grads):
    if x.dtype.is_floating and g is None:
      raise ValueError("_recompute_grad_grad: no gradient for %s" % x)
  return input_grads


def recompute_grad(fn, explicit_inputs, control_dependencies=True):
  """Execute a function and recompute it on the backwards pass.

  Args:
    fn: a function taking positional arguments and returning a Tensor or tuple
      of Tensors.
    explicit_inputs: inputs to the function
    control_dependencies: a boolean - whether to force the recomputation to
      happen after the output gradients.
  Returns:
    a Tensor or tuple of Tensors
  """
  return custom_gradient(
      fn,
      functools.partial(_recompute_grad_grad,
                        control_dependencies=control_dependencies),
      explicit_inputs)


def where(condition, if_true, if_false, output_shape=None):
  dtype = if_true.dtype
  return (
      multiply(if_true, cast(condition, dtype), output_shape=output_shape) +
      multiply(if_false,
               cast(logical_not(condition), dtype), output_shape=output_shape))


def _shape_union(shapes):
  """A shape containing the union of all dimensions in the input shapes.

  Args:
    shapes: a list of Shapes

  Returns:
    a Shape
  """
  return Shape(sorted(list(set(sum([s.dims for s in shapes], [])))))


def _tf_flatten_batch_dims(x, num_nonbatch_dims):
  """Flatten all but last num_nonbatch_dims into one dimension.

  Args:
    x: a tf.Tensor:
    num_nonbatch_dims: an integer

  Returns:
    a tf.Tensor with 1 + num_nonbatch_dims dimensions.
  """
  shape = x.shape.as_list()
  assert None not in shape
  new_shape = ([list_product(shape[:-num_nonbatch_dims])]
               + shape[-num_nonbatch_dims:])
  if new_shape != shape:
    x = tf.reshape(x, new_shape)
  return x


def _tf_restore_batch_dims(x, num_nonbatch_dims, prototype):
  """Reverse op of _tf_flatten_batch_dims.

  Un-flatten the first dimension of x to match all but the last
  num_nonbatch_dims dimensions of prototype.

  Args:
    x: a tf.Tensor with 1 + num_nonbatch_dims dimensions
    num_nonbatch_dims: an integer
    prototype: a tf.Tensor

  Returns:
    a tf.Tensor
  """
  assert x.shape.ndims == 1 + num_nonbatch_dims
  new_shape = (
      prototype.shape.as_list()[:-num_nonbatch_dims] + x.shape.as_list()[1:])
  assert None not in new_shape
  if new_shape != x.shape.as_list():
    x = tf.reshape(x, new_shape)
  return x


def halo_exchange(x, blocks_dim, block_size_dim, halo_size, wrap=False):
  """Concat each block with the margins of adjacent blocks.

  Get left and right blocks_dim and concatenate along block_size_dim.

  Args:
    x: a Tensor.
    blocks_dim: a Dimension in x.shape
    block_size_dim: a Dimension in x.shape
    halo_size: an integer
    wrap: a boolean

  Returns:
    a Tensor with the same shape as x, other than in block_size_dim, whose
    size is increased by 2*halo_size.
  """
  if halo_size == 0:
    return x

  block_size = block_size_dim.size
  partial_size = halo_size % block_size
  num_complete_blocks = halo_size // block_size
  parts = [x]

  for i in xrange(1, num_complete_blocks + 1):
    parts = ([shift(x, i, blocks_dim, wrap)] + parts +
             [shift(x, -i, blocks_dim, wrap)])
  if partial_size > 0:
    left_margin = mtf_slice(x, 0, partial_size, block_size_dim.name)
    right_margin = mtf_slice(
        x, block_size_dim.size - partial_size, partial_size,
        block_size_dim.name)
    parts = (
        [shift(right_margin, num_complete_blocks + 1, blocks_dim, wrap)]
        + parts +
        [shift(left_margin, -(num_complete_blocks + 1), blocks_dim, wrap)])
  return concat(parts, block_size_dim.name)


def left_halo_exchange(x, blocks_dim, block_size_dim, halo_size, wrap=False):
  """Concat each block with the margins of adjacent blocks from the left.

  Get left blocks_dim and concatenate along block_size_dim.

  Args:
    x: a Tensor.
    blocks_dim: a Dimension in x.shape
    block_size_dim: a Dimension in x.shape
    halo_size: an integer
    wrap: a boolean

  Returns:
    a Tensor with the same shape as x, other than in block_size_dim, whose
    size is increased by halo_size.
  """
  if halo_size == 0:
    return x

  block_size = block_size_dim.size
  partial_size = halo_size % block_size
  num_complete_blocks = halo_size // block_size
  parts = [x]

  for i in xrange(1, num_complete_blocks + 1):
    parts = ([shift(x, i, blocks_dim, wrap)] + parts)
  if partial_size > 0:
    right_margin = mtf_slice(
        x, block_size_dim.size - partial_size, partial_size,
        block_size_dim.name)
    parts = ([shift(right_margin, num_complete_blocks + 1, blocks_dim, wrap)]
             + parts)
  return concat(parts, block_size_dim.name)


def tensor_dim_to_mesh_dim_size(layout, mesh_shape, tensor_dim):
  """How many ways does a tensor dimension get split.

  This is used to "cheat" when building the mtf graph and peek at how a
  tensor dimension will be split.  Returns 1 if the tensor dimension is not
  split.

  Args:
    layout: an input to convert_to_layout_rules
    mesh_shape: an input to convert_to_shape
    tensor_dim: a Dimension

  Returns:
    an integer
  """
  layout_rules = convert_to_layout_rules(layout)
  mesh_shape = convert_to_shape(mesh_shape)
  mesh_axis = layout_rules.tensor_dimension_to_mesh_axis(tensor_dim, mesh_shape)
  if mesh_axis is None:
    return 1
  else:
    return mesh_shape.dims[mesh_axis].size


def tensor_dim_to_size_per_split(layout, mesh_shape, tensor_dim):
  mesh_dim_size = tensor_dim_to_mesh_dim_size(layout, mesh_shape, tensor_dim)
  if tensor_dim.size % mesh_dim_size:
    raise ValueError("Mesh dimension (%s) must divide tensor dimension (%s)"
                     % (mesh_dim_size, tensor_dim))
  return tensor_dim.size // mesh_dim_size


def combined_dimension(dims, name=None):
  if not dims:
    raise ValueError("dims must be a list of one or more Dimensions")
  return Dimension(name or dims[0].name, Shape(dims).size)


def serialize_training_step(features, model_fn, batch_dim, num_splits):
  """Break the training batch into multiple microbatches.

  Returns two structures:

  grads - a list of Tensors corresponding to the gradients on
     graph.trainable_variables.  These are summed across all microbatches

  outputs - a dictionary of Tensors corresponding to the output dictionary of
     model_fn.   Each value is either summed across all microbatches (if it
     has no batch-dimension), or concatenated across all microbatches to
     represent the original batch (if it does have a batch-dimension).

  Args:
    features: a dictionary of Tensors, each with a batch_dim dimension
    model_fn: a function from feature dictionary to output dictionary
      output_dictionary must contain "loss"
    batch_dim: a Dimension
    num_splits: an integer dividing batch_dim.size

  Returns:
    grads: a list of Tensors corresponding to the gradients on
      graph.trainable_variables
    outputs: dictionary of output Tensors summed across microbatches
  """
  for v in features.values():
    mesh = v.mesh
    graph = v.graph
  microbatch_dim = Dimension("microbatch", num_splits)
  smaller_batch_dim = Dimension(batch_dim.name, batch_dim.size // num_splits)
  cache = {}
  def select(t, microbatch_num):
    return gather(
        replace_dimensions(t, batch_dim, [smaller_batch_dim, microbatch_dim]),
        microbatch_num, microbatch_dim)
  def cond_fn(microbatch_num):
    return less(microbatch_num, num_splits)
  def body_fn(microbatch_num):
    """Body function for mtf.while_loop.

    Args:
      microbatch_num: a mtf Scalar
    Returns:
      a list of mtf Tensors
    """
    my_features = {}
    for k, v in six.iteritems(features):
      my_features[k] = select(v, microbatch_num)
    outputs = model_fn(my_features)
    grads = gradients(
        [outputs["loss"]], [v.outputs[0] for v in graph.trainable_variables])
    if None in grads:
      for var, var_grad in zip(graph.trainable_variables, grads):
        if var_grad is None:
          tf.logging.error(
              "None gradient for trainable variable %s." % var.outputs[0])
      raise ValueError("Fond trainable variable(s) with None gradient. "
                       "Check if there are trainable variables(s) "
                       "disconnected from the graph.")
    output_keys = outputs.keys()
    cache["output_keys"] = output_keys
    ret = []
    ret.append(microbatch_num + 1)
    # The rest of the returned values are "accumulators" that get summed
    # across all microbatches.
    for t in outputs.values():
      if smaller_batch_dim in t.shape:
        # The output contains a batch dimension, so we want to concatenate
        # across microbatches.
        # Here we pad the tensor for each microbatch - summing will complete
        #  the concatenation.
        t = einsum(
            [t, one_hot(microbatch_num, microbatch_dim, dtype=t.dtype)],
            output_shape=replace_dimensions(
                t.shape, smaller_batch_dim,
                [smaller_batch_dim, microbatch_dim]))
        t = replace_dimensions(
            t, [smaller_batch_dim, microbatch_dim], batch_dim)
        ret.append(t)
      else:
        # There is no batch dimension.  Sum across all microbatches.
        ret.append(t)
    # we also want to sum the gradients.
    ret.extend(grads)
    return ret
  while_out = while_loop(
      cond_fn, body_fn, [constant(mesh, 0, dtype=tf.int32)],
      has_accumulators=True)
  num_outputs = len(cache["output_keys"])
  combined_outputs = {}
  for k, v in zip(cache["output_keys"], while_out[1:1 + num_outputs]):
    combined_outputs[k] = v
  combined_grads = while_out[1 + num_outputs:]
  return combined_grads, combined_outputs


def nth_largest_element(x, n, reduced_dim, name=None):
  """Nth-largest reduction on specified axis.

  Note that n is zero-indexed.

  Args:
    x: a Tensor
    n: an integer
    reduced_dim: a Dimension
    name: an optional string
  Returns:
    a Tensor
  """
  # Compute the top k=n+1 values, then take the last one.
  k_dim = Dimension("_top_k_", n + 1)
  values, _ = top_k(x, reduced_dim=reduced_dim, k_dim=k_dim, name=name)
  return gather(values, n, k_dim)


def nth_smallest_element(x, n, reduced_dim, name=None):
  return -nth_largest_element(-x, n, reduced_dim, name=name)<|MERGE_RESOLUTION|>--- conflicted
+++ resolved
@@ -5811,11 +5811,7 @@
 
 
 def random_normal(mesh, shape, **kwargs):
-<<<<<<< HEAD
   """Random normal.
-=======
-  """Random uniform.
->>>>>>> ecdee994
 
   Args:
     mesh: a Mesh
@@ -5825,13 +5821,8 @@
   Returns:
     a Tensor
   """
-<<<<<<< HEAD
-  shape = mtf.convert_to_shape(shape)
-  return mtf.RandomOperation(mesh, shape, tf.random.normal, **kwargs).outputs[0]
-=======
   shape = convert_to_shape(shape)
   return RandomOperation(mesh, shape, tf.random.normal, **kwargs).outputs[0]
->>>>>>> ecdee994
 
 
 def dropout(x, keep_prob=None, rate=None, noise_shape=None, name=None):
